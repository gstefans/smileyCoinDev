--- conflicted
+++ resolved
@@ -44,12 +44,9 @@
     bool parseBitcoinURI(const QUrl &uri, SendCoinsRecipient *out);
     bool parseBitcoinURI(QString uri, SendCoinsRecipient *out);
     QString formatBitcoinURI(const SendCoinsRecipient &info);
-<<<<<<< HEAD
-=======
 
     // Convert hexadecimal string to ASCII string
     std::string hexToAscii(std::string dataStr);
->>>>>>> a61f2446
 
     // Returns true if given address+amount meets "dust" definition
     bool isDust(const QString& address, qint64 amount);
