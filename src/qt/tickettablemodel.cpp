--- conflicted
+++ resolved
@@ -62,19 +62,13 @@
         cachedTicketTable.clear();
         {
             LOCK(wallet->cs_wallet);
-<<<<<<< HEAD
 
             QString serviceName;
             std::multiset<std::pair< std::string, std::tuple<std::string, std::string, std::string>>> services;
             ServiceList.GetServiceAddresses(services);
 
-
             std::multiset<std::pair< CScript, std::tuple<std::string, std::string, std::string, std::string, std::string, std::string>>> tickets;
-            ServiceList.GetServiceAddressInfo(tickets);
-=======
-            std::multiset<std::pair< CScript, std::tuple<std::string, std::string, std::string, std::string, std::string, std::string>>> retset;
-            ServiceItemList.GetTicketList(retset);
->>>>>>> a63a7857
+            ServiceItemList.GetTicketList(tickets);
             for(std::multiset< std::pair< CScript, std::tuple<std::string, std::string, std::string, std::string, std::string, std::string> > >::const_iterator
                         t = tickets.begin(); t!=tickets.end(); t++ )
             {
