//
// Created by Lenovo on 6/15/2020.
//

#include "editservicedialog.h"
#include "ui_editservicedialog.h"

#include "walletmodel.h"
#include "bitcoingui.h"
#include "bitcoinunits.h"
#include "guiutil.h"
#include "base58.h"
#include "guiconstants.h"
#include "coincontroldialog.h"
#include "coincontrol.h"
#include "optionsmodel.h"
#include "sendcoinsentry.h"
#include "sendcoinsdialog.h"
#include "init.h"
#include "servicelistdb.h"

#include <qvalidatedlineedit.h>
#include <wallet.h>


EditServiceDialog::EditServiceDialog(Mode mode, QWidget *parent) :
        QDialog(parent),
        ui(new Ui::EditServiceDialog),
        mode(mode),
        model(0)
{
    ui->setupUi(this);

    switch(mode)
    {
        case NewService:
        {
            ui->ticketForm->hide();
            ui->serviceForm->show();
            setWindowTitle(tr("Create new service"));
<<<<<<< HEAD
            ui->serviceType->addItem("Ticket Sales"); // == ui->serviceType->setItemData(0, "Ticket Sales", Qt::DisplayRole);
            ui->serviceType->addItem("UBI");
            ui->serviceType->addItem("Book Chapter");
            ui->serviceType->addItem("Traceability");
            ui->serviceType->addItem("Nonprofit Organization");
=======
            ui->serviceType->addItem("Ticket Sales");
            ui->serviceType->addItem("UBI");
            ui->serviceType->addItem("Book Chapter");
            ui->serviceType->addItem("Traceability");
            ui->serviceType->addItem("NPO");
>>>>>>> 939bf509
            ui->serviceType->addItem("DEX");

            ui->serviceName->setMaxLength(20);
            ui->sCounterName->setText("20 characters left");

            break;
        }
        case NewTicket:
        {
            ui->ticketDateTime->setDate(QDate::currentDate());
            ui->serviceForm->hide();
            ui->ticketForm->show();
            setWindowTitle(tr("Create new ticket"));

            ServiceList.GetMyServiceAddresses(myServices);
            for(std::multiset< std::pair< CScript, std::tuple<std::string, std::string, std::string> > >::const_iterator it = myServices.begin(); it!=myServices.end(); it++ )
            {
                if(get<2>(it->second) == "TicketSales" || get<2>(it->second) == "Ticketsales") {
                    ui->ticketService->addItem(QString::fromStdString(get<0>(it->second)));
                }
            }
            ui->ticketName->setMaxLength(20);
            ui->tCounterName->setText("20 characters left");

            ui->ticketLocation->setMaxLength(20);
            ui->tCounterLoc->setText("20 characters left");

            break;
        }
    }

    connect(ui->serviceName, SIGNAL(textChanged(const QString &)), this, SLOT(sNameCount(const QString &)));
    connect(ui->ticketName, SIGNAL(textChanged(const QString &)), this, SLOT(tNameCount(const QString &)));
    connect(ui->ticketLocation, SIGNAL(textChanged(const QString &)), this, SLOT(tLocationCount(const QString &)));
}

EditServiceDialog::~EditServiceDialog()
{
    delete ui;
}

void EditServiceDialog::setModel(WalletModel *model)
{
    this->model = model;
    if(!model)
        return;
}

void EditServiceDialog::accept()
{
    if(!model)
        return;

     switch(mode)
     {
         case NewService:
         {
             CBitcoinAddress sAddress = CBitcoinAddress(ui->serviceAddress->text().toStdString());
             if (!sAddress.IsValid()) {
                 QMessageBox::warning(this, windowTitle(),
                                      tr("The entered address \"%1\" is not a valid Smileycoin address.").arg(ui->serviceAddress->text()),
                                      QMessageBox::Ok, QMessageBox::Ok);
                 return;
<<<<<<< HEAD
             } else {
                 // Get new service name and convert to hex
                 QString serviceName = ui->serviceName->text().toLatin1().toHex();
                 // Get new service address and convert to hex
                 QString serviceAddress = ui->serviceAddress->text().toLatin1().toHex();
                 // Get type of new service and convert to hex
                 QString rawServiceType = ui->serviceType->currentText();
                 QString serviceType = "";
                    if (rawServiceType == QString::fromStdString("Ticket Sales")) {
                        serviceType = QString::number(31);
                    } else if (rawServiceType == QString::fromStdString("UBI")) {
                        serviceType = QString::number(32);
                    } else if (rawServiceType == QString::fromStdString("Book Chapter")) {
                        serviceType = QString::number(33);
                    } else if (rawServiceType == QString::fromStdString("Traceability")) {
                        serviceType = QString::number(34);
                    } else if (rawServiceType == QString::fromStdString("Nonprofit Organization")) {
                        serviceType = QString::number(35);
                    } else if (rawServiceType == QString::fromStdString("DEX")) {
                        serviceType = QString::number(36);
                    }
=======
             }

             if (!IsMine(*pwalletMain, sAddress.Get())) {
                 QMessageBox::warning(this, windowTitle(),
                         tr("The entered address \"%1\" does not belong to this wallet. Please use one of your own addresses or create a new one.").arg(ui->serviceAddress->text()),
                         QMessageBox::Ok, QMessageBox::Ok);
                 return;
             }

             // Get new service name and convert to hex
             QString serviceName = ui->serviceName->text().toLatin1().toHex();
             // Get new service address and convert to hex
             QString serviceAddress = ui->serviceAddress->text().toLatin1().toHex();
             // Get type of new service and convert to hex
             QString rawServiceType = ui->serviceType->currentText().toLatin1().toHex();
             std::vector<std::string> typeStr = splitString(rawServiceType.toStdString(), "20");
             // Merge into one string if service type name consists of more than one word
             QString serviceType = "";
             if (typeStr.size() > 1) {
                 for (std::string::size_type i = 0; i < typeStr.size(); i++) {
                     serviceType += QString::fromStdString(typeStr.at(i));
                 }
             } else {
                 serviceType = rawServiceType;
             }
>>>>>>> 939bf509

             SendCoinsRecipient issuer;
             // Send new service request transaction to official service address
             //issuer.address = QString::fromStdString("B8dytMfspUhgMQUWGgdiR3QT8oUbNS9QVn");
             issuer.address = QString::fromStdString("B9TRXJzgUJZZ5zPZbywtNfZHeu492WWRxc");

             // Start with n = 10 (0.001) to get rid of spam
             issuer.amount = 1000000000;

             // Create op_return in the following form OP_RETURN = "new service serviceName serviceAddress serviceType"
             issuer.data = QString::fromStdString("6e6577207365727669636520") + serviceName +
                           QString::fromStdString("20") + serviceAddress + QString::fromStdString("20") + serviceType;

             QList <SendCoinsRecipient> recipients;
             recipients.append(issuer);

             // Format confirmation message
             QStringList formatted;

             // generate bold amount string
             QString amount = "<b>" + BitcoinUnits::formatWithUnit(model->getOptionsModel()->getDisplayUnit(), issuer.amount);
             amount.append("</b>");

             // generate monospace address string
             QString address2 = "<span style='font-family: monospace;'>" + issuer.address;
             address2.append("</span>");

             QString recipientElement = tr("%1 to %2").arg(amount, address2);

             formatted.append(recipientElement);

             WalletModelTransaction currentTransaction(recipients);
             WalletModel::SendCoinsReturn prepareStatus;
             if (model->getOptionsModel()->getCoinControlFeatures()) // coin control enabled
                 prepareStatus = model->prepareTransaction(currentTransaction, CoinControlDialog::coinControl);
             else
                 prepareStatus = model->prepareTransaction(currentTransaction);

             // process prepareStatus and on error generate message shown to user
             processSendCoinsReturn(prepareStatus,
                                    BitcoinUnits::formatWithUnit(model->getOptionsModel()->getDisplayUnit(),
                                                                 currentTransaction.getTransactionFee()));

             qint64 txFee = currentTransaction.getTransactionFee();
             QString questionString = tr("Are you sure you want to create a new service?");
             questionString.append("<br /><br />%1");

             if (txFee > 0) {
                 // append fee string if a fee is required
                 questionString.append("<hr /><span style='color:#aa0000;'>");
                 questionString.append(BitcoinUnits::formatWithUnit(model->getOptionsModel()->getDisplayUnit(), txFee));
                 questionString.append("</span> ");
                 questionString.append(tr("added as transaction fee"));
             }

             // add total amount in all subdivision units
             questionString.append("<hr />");
             qint64 totalAmount = currentTransaction.getTotalTransactionAmount() + txFee;
             QStringList alternativeUnits;
             foreach(BitcoinUnits::Unit u, BitcoinUnits::availableUnits())
             {
                 if (u != model->getOptionsModel()->getDisplayUnit())
                     alternativeUnits.append(BitcoinUnits::formatWithUnit(u, totalAmount));
             }
             questionString.append(tr("Total Amount %1 (= %2)")
                                           .arg(BitcoinUnits::formatWithUnit(model->getOptionsModel()->getDisplayUnit(),
                                                                             totalAmount))
                                           .arg(alternativeUnits.join(" " + tr("or") + " ")));

             QMessageBox::StandardButton retval = QMessageBox::question(this,
                                                                        tr("Confirm new service"),
                                                                        questionString.arg(formatted.join("<br />")),
                                                                        QMessageBox::Yes | QMessageBox::Cancel,
                                                                        QMessageBox::Cancel);

             if (retval == QMessageBox::Yes) {
                 // now send the prepared transaction
                 WalletModel::SendCoinsReturn sendStatus = model->sendCoins(currentTransaction);
                 processSendCoinsReturn(sendStatus);

                 if (sendStatus.status == WalletModel::OK) {
                     QDialog::accept();
                     CoinControlDialog::coinControl->UnSelectAll();
                 }
             }

             break;
         }
         case NewTicket:
         {

             CBitcoinAddress tAddress = CBitcoinAddress(ui->ticketAddress->text().toStdString());
             if (!tAddress.IsValid()) {
                 QMessageBox::warning(this, windowTitle(),
                         tr("The entered address \"%1\" is not a valid Smileycoin address.").arg(ui->ticketAddress->text()),
                         QMessageBox::Ok, QMessageBox::Ok);
                 return;
             }

             if (!IsMine(*pwalletMain, tAddress.Get())) {
                 QMessageBox::warning(this, windowTitle(),
                         tr("The entered address \"%1\" does not belong to this wallet. Please use one of your own addresses or create a new one.").arg(ui->serviceAddress->text()),
                         QMessageBox::Ok, QMessageBox::Ok);
                 return;
             }

             QString rawTicketService = ui->ticketService->currentText();
             QString rawTicketLoc = ui->ticketLocation->text().toLatin1().toHex();
             QString rawTicketName = ui->ticketName->text().toLatin1().toHex();
             QString ticketDateTime = ui->ticketDateTime->dateTime().toString("dd/MM/yyyyhh:mm").toLatin1().toHex();
             QString ticketPrice = ui->ticketPrice->text().toLatin1().toHex();
             QString ticketAddress = ui->ticketAddress->text().toLatin1().toHex();

             std::vector<std::string> nameStr = splitString(rawTicketName.toStdString(), "20");
             std::vector<std::string> locStr = splitString(rawTicketLoc.toStdString(), "20");

             // Merge into one string if ticket name or ticket location consists of more than one word
             QString ticketName = "";
             if (nameStr.size() > 1) {
                 for (std::string::size_type i = 0; i < nameStr.size(); i++) {
                     ticketName += QString::fromStdString(nameStr.at(i));
                 }
             } else {
                 ticketName = rawTicketName;
             }

             QString ticketLoc = "";
             if (locStr.size() > 1) {
                 for (std::string::size_type i = 0; i < locStr.size(); i++) {
                     ticketLoc += QString::fromStdString(locStr.at(i));
                 }
             } else {
                 ticketLoc = rawTicketLoc;
             }


             QString ticketServiceAddress = "";
             SendCoinsRecipient issuer;
             // Send new ticket to own service address
             for(std::set< std::pair< CScript, std::tuple<std::string, std::string, std::string> > >::const_iterator it = myServices.begin(); it!=myServices.end(); it++ )
             {
                 if(rawTicketService == QString::fromStdString(get<0>(it->second))) {
                     ticketServiceAddress = QString::fromStdString(get<1>(it->second));
                 }
             }
             issuer.address = ticketServiceAddress;
             // Start with n = 1 to get rid of spam
             issuer.amount = 100000000;

             // Create op_return in the following form OP_RETURN = "new ticket ticketLoc ticketName ticketDate ticketTime ticketPrice ticketAddress"
             issuer.data = QString::fromStdString("6e6577207469636b657420") +
                              ticketLoc + QString::fromStdString("20") +
                              ticketName + QString::fromStdString("20") +
                              ticketDateTime + QString::fromStdString("20") +
                              ticketPrice + QString::fromStdString("20") +
                              ticketAddress;

             QList <SendCoinsRecipient> recipients;
             recipients.append(issuer);

             // Format confirmation message
             QStringList formatted;

             // generate bold amount string
             QString amount = "<b>" + BitcoinUnits::formatWithUnit(model->getOptionsModel()->getDisplayUnit(), issuer.amount);
             amount.append("</b>");

             // generate monospace address string
             QString address2 = "<span style='font-family: monospace;'>" + issuer.address;
             address2.append("</span>");

             QString recipientElement = tr("%1 to %2").arg(amount, address2);

             formatted.append(recipientElement);

             WalletModelTransaction currentTransaction(recipients);
             WalletModel::SendCoinsReturn prepareStatus;
             if (model->getOptionsModel()->getCoinControlFeatures()) // coin control enabled
                 prepareStatus = model->prepareTransaction(currentTransaction, CoinControlDialog::coinControl);
             else
                 prepareStatus = model->prepareTransaction(currentTransaction);

             // process prepareStatus and on error generate message shown to user
             processSendCoinsReturn(prepareStatus,
                                    BitcoinUnits::formatWithUnit(model->getOptionsModel()->getDisplayUnit(),
                                                                 currentTransaction.getTransactionFee()));

             qint64 txFee = currentTransaction.getTransactionFee();
             QString questionString = tr("Are you sure you want to create a new ticket?");
             questionString.append("<br /><br />%1");

             if (txFee > 0) {
                 // append fee string if a fee is required
                 questionString.append("<hr /><span style='color:#aa0000;'>");
                 questionString.append(BitcoinUnits::formatWithUnit(model->getOptionsModel()->getDisplayUnit(), txFee));
                 questionString.append("</span> ");
                 questionString.append(tr("added as transaction fee"));
             }

             // add total amount in all subdivision units
             questionString.append("<hr />");
             qint64 totalAmount = currentTransaction.getTotalTransactionAmount() + txFee;
             QStringList alternativeUnits;
             foreach(BitcoinUnits::Unit u, BitcoinUnits::availableUnits())
             {
                 if (u != model->getOptionsModel()->getDisplayUnit())
                     alternativeUnits.append(BitcoinUnits::formatWithUnit(u, totalAmount));
             }
             questionString.append(tr("Total Amount %1 (= %2)")
                                           .arg(BitcoinUnits::formatWithUnit(model->getOptionsModel()->getDisplayUnit(),
                                                                             totalAmount))
                                           .arg(alternativeUnits.join(" " + tr("or") + " ")));

             QMessageBox::StandardButton retval = QMessageBox::question(this,
                                                                        tr("Confirm new ticket"),
                                                                        questionString.arg(formatted.join("<br />")),
                                                                        QMessageBox::Yes | QMessageBox::Cancel,
                                                                        QMessageBox::Cancel);

             if (retval == QMessageBox::Yes) {
                 // now send the prepared transaction
                 WalletModel::SendCoinsReturn sendStatus = model->sendCoins(currentTransaction);
                 processSendCoinsReturn(sendStatus);

                 if (sendStatus.status == WalletModel::OK) {
                     QDialog::accept();
                     CoinControlDialog::coinControl->UnSelectAll();
                 } else {
                     QDialog::reject();
                 }
             }

             break;
         }
     }
}

void EditServiceDialog::sNameCount(const QString & text) {
    QString text_label = QString("%1 characters left").arg(ui->serviceName->maxLength() - text.size());
    ui->sCounterName->setText(text_label);
}

void EditServiceDialog::tNameCount(const QString & text) {
    QString text_label = QString("%1 characters left").arg(ui->ticketName->maxLength() - text.size());
    ui->tCounterName->setText(text_label);
}

void EditServiceDialog::tLocationCount(const QString & text) {
    QString text_label = QString("%1 characters left").arg(ui->ticketLocation->maxLength() - text.size());
    ui->tCounterLoc->setText(text_label);
}

void EditServiceDialog::processSendCoinsReturn(const WalletModel::SendCoinsReturn &sendCoinsReturn, const QString &msgArg)
{
    QPair<QString, CClientUIInterface::MessageBoxFlags> msgParams;
    // Default to a warning message, override if error message is needed
    msgParams.second = CClientUIInterface::MSG_WARNING;

    // This comment is specific to SendCoinsDialog usage of WalletModel::SendCoinsReturn.
    // WalletModel::TransactionCommitFailed is used only in WalletModel::sendCoins()
    // all others are used only in WalletModel::prepareTransaction()
    switch(sendCoinsReturn.status)
    {
        case WalletModel::InvalidAddress:
            msgParams.first = tr("The entered address \"%1\" is not a valid Smileycoin address.");
            break;
        case WalletModel::AmountWithFeeExceedsBalance:
            msgParams.first = tr("The total exceeds your balance when the %1 transaction fee is included.").arg(msgArg);
            break;
        case WalletModel::TransactionCreationFailed:
            msgParams.first = tr("Transaction creation failed!");
            msgParams.second = CClientUIInterface::MSG_ERROR;
            break;
        case WalletModel::TransactionCommitFailed:
            msgParams.first = tr("The transaction was rejected! This might happen if some of the coins in your wallet were already spent, such as if you used a copy of wallet.dat and coins were spent in the copy but not marked as spent here.");
            msgParams.second = CClientUIInterface::MSG_ERROR;
            break;
            // included to prevent a compiler warning.
        case WalletModel::OK:
        default:
            return;
    }
}<|MERGE_RESOLUTION|>--- conflicted
+++ resolved
@@ -38,19 +38,11 @@
             ui->ticketForm->hide();
             ui->serviceForm->show();
             setWindowTitle(tr("Create new service"));
-<<<<<<< HEAD
             ui->serviceType->addItem("Ticket Sales"); // == ui->serviceType->setItemData(0, "Ticket Sales", Qt::DisplayRole);
             ui->serviceType->addItem("UBI");
             ui->serviceType->addItem("Book Chapter");
             ui->serviceType->addItem("Traceability");
             ui->serviceType->addItem("Nonprofit Organization");
-=======
-            ui->serviceType->addItem("Ticket Sales");
-            ui->serviceType->addItem("UBI");
-            ui->serviceType->addItem("Book Chapter");
-            ui->serviceType->addItem("Traceability");
-            ui->serviceType->addItem("NPO");
->>>>>>> 939bf509
             ui->serviceType->addItem("DEX");
 
             ui->serviceName->setMaxLength(20);
@@ -114,31 +106,8 @@
                                       tr("The entered address \"%1\" is not a valid Smileycoin address.").arg(ui->serviceAddress->text()),
                                       QMessageBox::Ok, QMessageBox::Ok);
                  return;
-<<<<<<< HEAD
-             } else {
-                 // Get new service name and convert to hex
-                 QString serviceName = ui->serviceName->text().toLatin1().toHex();
-                 // Get new service address and convert to hex
-                 QString serviceAddress = ui->serviceAddress->text().toLatin1().toHex();
-                 // Get type of new service and convert to hex
-                 QString rawServiceType = ui->serviceType->currentText();
-                 QString serviceType = "";
-                    if (rawServiceType == QString::fromStdString("Ticket Sales")) {
-                        serviceType = QString::number(31);
-                    } else if (rawServiceType == QString::fromStdString("UBI")) {
-                        serviceType = QString::number(32);
-                    } else if (rawServiceType == QString::fromStdString("Book Chapter")) {
-                        serviceType = QString::number(33);
-                    } else if (rawServiceType == QString::fromStdString("Traceability")) {
-                        serviceType = QString::number(34);
-                    } else if (rawServiceType == QString::fromStdString("Nonprofit Organization")) {
-                        serviceType = QString::number(35);
-                    } else if (rawServiceType == QString::fromStdString("DEX")) {
-                        serviceType = QString::number(36);
-                    }
-=======
-             }
-
+             } 
+             
              if (!IsMine(*pwalletMain, sAddress.Get())) {
                  QMessageBox::warning(this, windowTitle(),
                          tr("The entered address \"%1\" does not belong to this wallet. Please use one of your own addresses or create a new one.").arg(ui->serviceAddress->text()),
@@ -146,23 +115,26 @@
                  return;
              }
 
-             // Get new service name and convert to hex
-             QString serviceName = ui->serviceName->text().toLatin1().toHex();
-             // Get new service address and convert to hex
-             QString serviceAddress = ui->serviceAddress->text().toLatin1().toHex();
-             // Get type of new service and convert to hex
-             QString rawServiceType = ui->serviceType->currentText().toLatin1().toHex();
-             std::vector<std::string> typeStr = splitString(rawServiceType.toStdString(), "20");
-             // Merge into one string if service type name consists of more than one word
-             QString serviceType = "";
-             if (typeStr.size() > 1) {
-                 for (std::string::size_type i = 0; i < typeStr.size(); i++) {
-                     serviceType += QString::fromStdString(typeStr.at(i));
-                 }
-             } else {
-                 serviceType = rawServiceType;
-             }
->>>>>>> 939bf509
+            // Get new service name and convert to hex
+            QString serviceName = ui->serviceName->text().toLatin1().toHex();
+            // Get new service address and convert to hex
+            QString serviceAddress = ui->serviceAddress->text().toLatin1().toHex();
+            // Get type of new service and convert to hex
+            QString rawServiceType = ui->serviceType->currentText();
+            QString serviceType = "";
+            if (rawServiceType == QString::fromStdString("Ticket Sales")) {
+                serviceType = QString::number(31);
+            } else if (rawServiceType == QString::fromStdString("UBI")) {
+                serviceType = QString::number(32);
+            } else if (rawServiceType == QString::fromStdString("Book Chapter")) {
+                serviceType = QString::number(33);
+            } else if (rawServiceType == QString::fromStdString("Traceability")) {
+                serviceType = QString::number(34);
+            } else if (rawServiceType == QString::fromStdString("Nonprofit Organization")) {
+                serviceType = QString::number(35);
+            } else if (rawServiceType == QString::fromStdString("DEX")) {
+                serviceType = QString::number(36);
+            }
 
              SendCoinsRecipient issuer;
              // Send new service request transaction to official service address
