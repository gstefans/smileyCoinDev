--- conflicted
+++ resolved
@@ -326,7 +326,6 @@
     {
         name_address.clear();
         // Ef service type er ticketsales
-<<<<<<< HEAD
         if (get<2>(s->second) == "Ticket Sales") { // "1"
             name_address.push_back(Pair("name", get<1>(s->second)));
             name_address.push_back(Pair("address", s->first));
@@ -342,35 +341,13 @@
         } else if (get<2>(s->second) == "DEX") { // "6"
             name_address.push_back(Pair("name", get<1>(s->second)));
             name_address.push_back(Pair("address", s->first));
-=======
-        if (get<2>(it->second) == "1") {
-            name_address.push_back(Pair("name", get<0>(it->second)));
-            name_address.push_back(Pair("address", get<1>(it->second)));
-            tservices.push_back(name_address);
-        } else if (get<2>(it->second) == "3") {
-            name_address.push_back(Pair("name", get<0>(it->second)));
-            name_address.push_back(Pair("address", get<1>(it->second)));
-            bservices.push_back(name_address);
-        } else if (get<2>(it->second) == "5") {
-            name_address.push_back(Pair("name", get<0>(it->second)));
-            name_address.push_back(Pair("address", get<1>(it->second)));
-            nservices.push_back(name_address);
-        } else if (get<2>(it->second) == "6") {
-            name_address.push_back(Pair("name", get<0>(it->second)));
-            name_address.push_back(Pair("address", get<1>(it->second)));
->>>>>>> dc740ceb
             dservices.push_back(name_address);
         }
     }
 
     root.push_back(Pair("Ticket Sales", tservices));
-<<<<<<< HEAD
     root.push_back(Pair("Book Chapter", bservices));
     root.push_back(Pair("Nonprofit Organization", nservices));
-=======
-    root.push_back(Pair("Book Chapters", bservices));
-    root.push_back(Pair("Non-profit Organizations", nservices));
->>>>>>> dc740ceb
     root.push_back(Pair("DEX", dservices));
 
     return root;
@@ -429,13 +406,8 @@
 {
 
     if (fHelp || params.size() != 1)
-<<<<<<< HEAD
         throw runtime_error("getubilist \"address\"\n"
                             "Returns all UBI recipient addresses that belong to the specified UBI service address\n"
-=======
-        throw runtime_error("getubilist\n"
-                            "Returns all ubi addresses that belong to a specific address\n"
->>>>>>> dc740ceb
                             );
     
     CBitcoinAddress address = CBitcoinAddress(params[0].get_str());
@@ -458,8 +430,8 @@
     if (!ServiceList.IsService(params[0].get_str()))
         throw runtime_error("Not a valid service address");
     
-    // if (!IsMine(*pwalletMain, address.Get()))
-    //     throw runtime_error("Not your service address, permission denied");
+    //if (!IsMine(*pwalletMain, address.Get()))
+    //   throw runtime_error("Not your service address, permission denied");
     
     if (!isUbi)
         throw runtime_error("Not a UBI address");
