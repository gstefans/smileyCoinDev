--- conflicted
+++ resolved
@@ -12,12 +12,9 @@
 #include "util.h"
 #include "richlistdb.h"
 #include "servicelistdb.h"
-<<<<<<< HEAD
 #include "serviceitemlistdb.h"
-=======
 #pragma clang diagnostic push
 #pragma ide diagnostic ignored "OCDFAInspection"
->>>>>>> 939bf509
 #ifdef ENABLE_WALLET
 #include "wallet.h"
 #include "walletdb.h"
@@ -134,35 +131,6 @@
 {
     if (fHelp || params.size() != 0)
         throw runtime_error("getserviceaddresses\n"
-<<<<<<< HEAD
-                           "Returns all verified addresses, ordered by the type of services they provide.\n"
-                            );
-
-    Object tick;
-    Object dex;
-    Object npo;
-    Object book;
-
-    Array arrt;
-    Array arrd;
-    Array arrn;
-    Array arrb;
-
-    Object objt;
-    Object objd;
-    Object objn;
-    Object objb;
-
-    Object obj2;
-    Array arr;
-
-    int a = 0;
-    int b = 0;
-    int c = 0;
-    int d = 0;
-
-    std::multiset<std::pair< CScript, std::tuple<std::string, std::string, std::string>>> retset;
-=======
                             "Returns all verified addresses, ordered by the type of services they provide.\n"
         );
 
@@ -172,7 +140,6 @@
     Array nservices; /* NPO */
     Array dservices; /* DEX */
     Object name_address;
->>>>>>> 939bf509
 
     std::multiset<std::pair< CScript, std::tuple<std::string, std::string, std::string>>> retset;
     ServiceList.GetServiceAddresses(retset);
@@ -180,65 +147,6 @@
     // Loop through all existing services
     for(std::multiset< std::pair< CScript, std::tuple<std::string, std::string, std::string> > >::const_iterator it = retset.begin(); it!=retset.end(); it++ )
     {
-<<<<<<< HEAD
-        if (get<2>(it->second) == "1") {
-            tick.push_back(Pair(get<0>(it->second), get<1>(it->second)));
-            a++;
-        } else if (get<2>(it->second) == "6") {
-            dex.push_back(Pair(get<0>(it->second), get<1>(it->second)));
-            b++;
-        } else if (get<2>(it->second) == "5") {
-            npo.push_back(Pair(get<0>(it->second), get<1>(it->second)));
-            c++;
-        } else if (get<2>(it->second) == "3") {
-            book.push_back(Pair(get<0>(it->second), get<1>(it->second)));
-            d++;
-        }
-    }
-
-    if (a > 0) {
-        arrt.push_back(tick);
-    }
-    if (b > 0) {
-        arrd.push_back(dex);
-    }
-    if (c > 0) {
-        arrn.push_back(npo);
-    }
-    if (d > 0) {
-        arrb.push_back(book);
-    }
-
-    if (a > 0) {
-        objt.push_back(Pair("Ticket Sales: ", arrt));
-    }
-    if (b > 0) {
-        objd.push_back(Pair("DEX: ", arrd));
-    }
-    if (c > 0) {
-        objn.push_back(Pair("NPO: ", arrn));
-    }
-    if (d > 0) {
-        objb.push_back(Pair("Book Chapters: ", arrb));
-    }
-
-    if (a > 0) {
-        arr.push_back(objt);
-    }
-    if (b > 0) {
-        arr.push_back(objd);
-    }
-    if (c > 0) {
-        arr.push_back(objn);
-    }
-    if (d > 0) {
-        arr.push_back(objb);
-    }
-
-    obj2.push_back(Pair("List of services", arr));
-
-    return obj2;
-=======
         name_address.clear();
         // Ef service type er ticketsales
         if (get<2>(it->second) == "TicketSales") {
@@ -266,7 +174,6 @@
     root.push_back(Pair("DEX", dservices));
 
     return root;
->>>>>>> 939bf509
 }
 
 Value getticketlist(const Array& params, bool fHelp)
@@ -292,34 +199,21 @@
     if (!isService)
         throw runtime_error("Not a valid service address");
 
-<<<<<<< HEAD
-    Array arr;
-    Object obj2;
-=======
     Object obj2;
     Array arr;
->>>>>>> 939bf509
     std::multiset<std::pair<CScript, std::tuple<std::string, std::string, std::string, std::string, std::string, std::string > > > info;
     ServiceItemList.GetTicketList(info);
 
-<<<<<<< HEAD
-    for(std::multiset<std::pair<CScript, std::tuple<std::string, std::string, std::string, std::string, std::string, std::string > > >::const_iterator it = info.begin(); it!=info.end(); it++) {
-        
-        std::string toAddress = get<0>(it->second);
-        if (toAddress == address.ToString()) {
-=======
     for(std::set< std::pair< CScript, std::tuple<std::string, std::string, std::string, std::string, std::string, std::string> > >::const_iterator it = info.begin(); it!=info.end(); it++ )
     {
         std::string ServiceAddress = get<0>(it->second);
         if (ServiceAddress == address.ToString()) {
             //obj.push_back(Pair("Sent to: ", get<0>(it->second)));
             // obj = NULL eða initialize-a objectið
->>>>>>> 939bf509
             Object obj;
             obj.push_back(Pair("Name: ", get<2>(it->second)));
             obj.push_back(Pair("Location: ", get<1>(it->second)));
             obj.push_back(Pair("Date and Time: ", get<3>(it->second)));
-<<<<<<< HEAD
             obj.push_back(Pair("Price: ", get<4>(it->second)));
             obj.push_back(Pair("Ticket address: ", get<5>(it->second)));
             arr.push_back(obj);
@@ -353,12 +247,6 @@
         }
         if (get<2>(it->second) == "2") {
             isUbi = true;
-=======
-            obj.push_back(Pair("Value: ", get<4>(it->second)));
-            obj.push_back(Pair("Address: ", get<5>(it->second)));
-            arr.push_back(obj);
-            //i++;
->>>>>>> 939bf509
         }
     }
     if (!isService)
@@ -370,7 +258,6 @@
     if (!isUbi)
         throw runtime_error("Not a ubi address");
 
-<<<<<<< HEAD
     Object obj;
     std::multiset<std::pair< CScript, std::tuple<std::string, std::string>>> info;
 
@@ -453,14 +340,6 @@
     }
     
     return obj;
-=======
-    obj2.push_back(Pair("Tickets: " , arr));
-    // Athuga ef það er service addressa
-    // if(!address.IsService())
-    //  throw runtime_error("Not a service address");
-
-    return obj2;
->>>>>>> 939bf509
 }
 
 Value getaddressinfo(const Array& params, bool fHelp)
