// Copyright (c) 2009-2010 Satoshi Nakamoto
// Copyright (c) 2009-2014 The Bitcoin developers
// Distributed under the MIT/X11 software license, see the accompanying
// file COPYING or http://www.opensource.org/licenses/mit-license.php.

#include "main.h"

#include "addrman.h"
#include "alert.h"
#include "base58.h"
#include "chainparams.h"
#include "checkpoints.h"
#include "checkqueue.h"
#include "init.h"
#include "net.h"
#include "richlistdb.h"
#include "servicelistdb.h"
#include "serviceitemlistdb.h"
#include "txdb.h"
#include "txmempool.h"
#include "ui_interface.h"
#include "rpcserver.h"
#include "wallet.h"

#include "util.h"

#include <sstream>

#include <boost/algorithm/string/replace.hpp>
#include <boost/filesystem.hpp>
#include <boost/filesystem/fstream.hpp>
#include <boost/algorithm/string.hpp>

using namespace std;
using namespace boost;

#if defined(NDEBUG)
# error "Smileycoin cannot be compiled without assertions."
#endif

//
// Global state
//

static int64_t nTargetTimespan;
static const int64_t nTargetSpacing = 3 * 60; // 3 minutes for smileycoin
static int64_t nInterval;

//MultiAlgo Target updates
static const int64_t multiAlgoNum = 5; // Amount of algos
static int64_t multiAlgoTimespan; // Time per block per algo
static int64_t multiAlgoTargetSpacing; // NUM_ALGOS * 180 seconds = 900 seconds

static const int64_t nAveragingInterval = 60; // 60 blocks
static int64_t nAveragingTargetTimespan; // 10* NUM_ALGOS * 180

static const int64_t nMaxAdjustDown = 20; // 20% adjustment down
static const int64_t nMaxAdjustUp = 20; // 20% adjustment up
static const int64_t nLocalTargetAdjustment = 4; //target adjustment per algo

static const int64_t nAveragingIntervalV2 = 2; // 2 blocks
static const int64_t nMaxAdjustDownV2 = 8; // 8% adjustment down
static const int64_t nMaxAdjustUpV2 = 4; // 4% adjustment up
static const int64_t nLocalTargetAdjustmentV2 = 4; //target adjustment per algo

static int64_t nMinActualTimespan;
static int64_t nMaxActualTimespan;


CCriticalSection cs_main;

CTxMemPool mempool;

map<uint256, CBlockIndex*> mapBlockIndex;
CChain chainActive;
CChain chainMostWork;
int64_t nTimeBestReceived = 0;
int nScriptCheckThreads = 0;
bool fImporting = false;
bool fReindex = false;
bool fBenchmark = false;
bool fTxIndex = false;
unsigned int nCoinCacheSize = 5000;
uint256 hashGenesisBlock("0x660f734cf6c6d16111bde201bbd2122873f2f2c078b969779b9d4c99732354fd");

/** Fees smaller than this (in satoshi) are considered zero fee (for transaction creation) */
int64_t CTransaction::nMinTxFee = 100000;  // Override with -mintxfee

/** Fees smaller than this (in satoshi) are considered zero fee (for relaying and mining) */
int64_t CTransaction::nMinRelayTxFee = 100000;

static CMedianFilter<int> cPeerBlockCounts(8, 0); // Amount of blocks that other nodes claim to have

struct COrphanBlock {
	uint256 hashBlock;
	uint256 hashPrev;
	vector<unsigned char> vchBlock;
};
map<uint256, COrphanBlock*> mapOrphanBlocks;
multimap<uint256, COrphanBlock*> mapOrphanBlocksByPrev;

map<uint256, CTransaction> mapOrphanTransactions;
map<uint256, set<uint256> > mapOrphanTransactionsByPrev;

// Constant stuff for coinbase transactions we create:
CScript COINBASE_FLAGS;

const string strMessageMagic = "Smileycoin Signed Message:\n";

// Settings
int miningAlgo = ALGO_SCRYPT;

// Internal stuff
namespace {
struct CBlockIndexWorkComparator
{
	bool operator()(CBlockIndex *pa, CBlockIndex *pb) {
		// First sort by most total work, ...
		if (pa->nChainWork > pb->nChainWork) return false;
		if (pa->nChainWork < pb->nChainWork) return true;

		// ... then by earliest time received, ...
		if (pa->nSequenceId < pb->nSequenceId) return false;
		if (pa->nSequenceId > pb->nSequenceId) return true;

		// Use pointer address as tie breaker (should only happen with blocks
		// loaded from disk, as those all have id 0).
		if (pa < pb) return false;
		if (pa > pb) return true;

		// Identical blocks.
		return false;
	}
};

CBlockIndex *pindexBestInvalid;
// may contain all CBlockIndex*'s that have validness >=BLOCK_VALID_TRANSACTIONS, and must contain those who aren't failed
set<CBlockIndex*, CBlockIndexWorkComparator> setBlockIndexValid;

CCriticalSection cs_LastBlockFile;
CBlockFileInfo infoLastBlockFile;
int nLastBlockFile = 0;

// Every received block is assigned a unique and increasing identifier, so we
// know which one to give priority in case of a fork.
CCriticalSection cs_nBlockSequenceId;
// Blocks loaded from disk are assigned id 0, so start the counter at 1.
uint32_t nBlockSequenceId = 1;

// Sources of received blocks, to be able to send them reject messages or ban
// them, if processing happens afterwards. Protected by cs_main.
map<uint256, NodeId> mapBlockSource;

// Blocks that are in flight, and that are in the queue to be downloaded.
// Protected by cs_main.
struct QueuedBlock {
	uint256 hash;
	int64_t nTime;  // Time of "getdata" request in microseconds.
	int nQueuedBefore;  // Number of blocks in flight at the time of request.
};
map<uint256, pair<NodeId, list<QueuedBlock>::iterator> > mapBlocksInFlight;
map<uint256, pair<NodeId, list<uint256>::iterator> > mapBlocksToDownload;
}

//////////////////////////////////////////////////////////////////////////////
//
// dispatching functions
//

// These functions dispatch to one or all registered wallets

namespace {
struct CMainSignals {
	// Notifies listeners of updated transaction data (passing hash, transaction, and optionally the block it is found in.
	boost::signals2::signal<void (const uint256 &, const CTransaction &, const CBlock *)> SyncTransaction;
	// Notifies listeners of an erased transaction (currently disabled, requires transaction replacement).
	boost::signals2::signal<void (const uint256 &)> EraseTransaction;
	// Notifies listeners of an updated transaction without new data (for now: a coinbase potentially becoming visible).
	boost::signals2::signal<void (const uint256 &)> UpdatedTransaction;
	// Notifies listeners of a new active block chain.
	boost::signals2::signal<void (const CBlockLocator &)> SetBestChain;
	// Notifies listeners about an inventory item being seen on the network.
	boost::signals2::signal<void (const uint256 &)> Inventory;
	// Tells listeners to broadcast their data.
	boost::signals2::signal<void ()> Broadcast;
} g_signals;
}

void RegisterWallet(CWalletInterface* pwalletIn) {
	g_signals.SyncTransaction.connect(boost::bind(&CWalletInterface::SyncTransaction, pwalletIn, _1, _2, _3));
	g_signals.EraseTransaction.connect(boost::bind(&CWalletInterface::EraseFromWallet, pwalletIn, _1));
	g_signals.UpdatedTransaction.connect(boost::bind(&CWalletInterface::UpdatedTransaction, pwalletIn, _1));
	g_signals.SetBestChain.connect(boost::bind(&CWalletInterface::SetBestChain, pwalletIn, _1));
	g_signals.Inventory.connect(boost::bind(&CWalletInterface::Inventory, pwalletIn, _1));
	g_signals.Broadcast.connect(boost::bind(&CWalletInterface::ResendWalletTransactions, pwalletIn));
}

void UnregisterWallet(CWalletInterface* pwalletIn) {
	g_signals.Broadcast.disconnect(boost::bind(&CWalletInterface::ResendWalletTransactions, pwalletIn));
	g_signals.Inventory.disconnect(boost::bind(&CWalletInterface::Inventory, pwalletIn, _1));
	g_signals.SetBestChain.disconnect(boost::bind(&CWalletInterface::SetBestChain, pwalletIn, _1));
	g_signals.UpdatedTransaction.disconnect(boost::bind(&CWalletInterface::UpdatedTransaction, pwalletIn, _1));
	g_signals.EraseTransaction.disconnect(boost::bind(&CWalletInterface::EraseFromWallet, pwalletIn, _1));
	g_signals.SyncTransaction.disconnect(boost::bind(&CWalletInterface::SyncTransaction, pwalletIn, _1, _2, _3));
}

void UnregisterAllWallets() {
	g_signals.Broadcast.disconnect_all_slots();
	g_signals.Inventory.disconnect_all_slots();
	g_signals.SetBestChain.disconnect_all_slots();
	g_signals.UpdatedTransaction.disconnect_all_slots();
	g_signals.EraseTransaction.disconnect_all_slots();
	g_signals.SyncTransaction.disconnect_all_slots();
}

void SyncWithWallets(const uint256 &hash, const CTransaction &tx, const CBlock *pblock) {
	g_signals.SyncTransaction(hash, tx, pblock);
}

//////////////////////////////////////////////////////////////////////////////
//
// Registration of network node signals.
//

namespace {

struct CBlockReject {
	unsigned char chRejectCode;
	string strRejectReason;
	uint256 hashBlock;
};

// Maintain validation-specific state about nodes, protected by cs_main, instead
// by CNode's own locks. This simplifies asynchronous operation, where
// processing of incoming data is done after the ProcessMessage call returns,
// and we're no longer holding the node's locks.
struct CNodeState {
	// Accumulated misbehaviour score for this peer.
	int nMisbehavior;
	// Whether this peer should be disconnected and banned.
	bool fShouldBan;
	// String name of this peer (debugging/logging purposes).
	std::string name;
	// List of asynchronously-determined block rejections to notify this peer about.
	std::vector<CBlockReject> rejects;
	list<QueuedBlock> vBlocksInFlight;
	int nBlocksInFlight;
	list<uint256> vBlocksToDownload;
	int nBlocksToDownload;
	int64_t nLastBlockReceive;
	int64_t nLastBlockProcess;

	CNodeState() {
		nMisbehavior = 0;
		fShouldBan = false;
		nBlocksToDownload = 0;
		nBlocksInFlight = 0;
		nLastBlockReceive = 0;
		nLastBlockProcess = 0;
	}
};

// Map maintaining per-node state. Requires cs_main.
map<NodeId, CNodeState> mapNodeState;

// Requires cs_main.
CNodeState *State(NodeId pnode) {
	map<NodeId, CNodeState>::iterator it = mapNodeState.find(pnode);
	if (it == mapNodeState.end())
		return NULL;
	return &it->second;
}

int GetHeight()
{
	LOCK(cs_main);
	return chainActive.Height();
}

void InitializeNode(NodeId nodeid, const CNode *pnode) {
	LOCK(cs_main);
	CNodeState &state = mapNodeState.insert(std::make_pair(nodeid, CNodeState())).first->second;
	state.name = pnode->addrName;
}

void FinalizeNode(NodeId nodeid) {
	LOCK(cs_main);
	CNodeState *state = State(nodeid);

	BOOST_FOREACH(const QueuedBlock& entry, state->vBlocksInFlight)
	mapBlocksInFlight.erase(entry.hash);
	BOOST_FOREACH(const uint256& hash, state->vBlocksToDownload)
	mapBlocksToDownload.erase(hash);

	mapNodeState.erase(nodeid);
}

// Requires cs_main.
void MarkBlockAsReceived(const uint256 &hash, NodeId nodeFrom = -1) {
	map<uint256, pair<NodeId, list<uint256>::iterator> >::iterator itToDownload = mapBlocksToDownload.find(hash);
	if (itToDownload != mapBlocksToDownload.end()) {
		CNodeState *state = State(itToDownload->second.first);
		state->vBlocksToDownload.erase(itToDownload->second.second);
		state->nBlocksToDownload--;
		mapBlocksToDownload.erase(itToDownload);
	}

	map<uint256, pair<NodeId, list<QueuedBlock>::iterator> >::iterator itInFlight = mapBlocksInFlight.find(hash);
	if (itInFlight != mapBlocksInFlight.end()) {
		CNodeState *state = State(itInFlight->second.first);
		state->vBlocksInFlight.erase(itInFlight->second.second);
		state->nBlocksInFlight--;
		if (itInFlight->second.first == nodeFrom)
			state->nLastBlockReceive = GetTimeMicros();
		mapBlocksInFlight.erase(itInFlight);
	}

}

// Requires cs_main.
bool AddBlockToQueue(NodeId nodeid, const uint256 &hash) {
	if (mapBlocksToDownload.count(hash) || mapBlocksInFlight.count(hash))
		return false;

	CNodeState *state = State(nodeid);
	if (state == NULL)
		return false;

	list<uint256>::iterator it = state->vBlocksToDownload.insert(state->vBlocksToDownload.end(), hash);
	state->nBlocksToDownload++;
	if (state->nBlocksToDownload > 5000)
		Misbehaving(nodeid, 10);
	mapBlocksToDownload[hash] = std::make_pair(nodeid, it);
	return true;
}

// Requires cs_main.
void MarkBlockAsInFlight(NodeId nodeid, const uint256 &hash) {
	CNodeState *state = State(nodeid);
	assert(state != NULL);

	// Make sure it's not listed somewhere already.
	MarkBlockAsReceived(hash);

	QueuedBlock newentry = {hash, GetTimeMicros(), state->nBlocksInFlight};
	if (state->nBlocksInFlight == 0)
		state->nLastBlockReceive = newentry.nTime; // Reset when a first request is sent.
	list<QueuedBlock>::iterator it = state->vBlocksInFlight.insert(state->vBlocksInFlight.end(), newentry);
	state->nBlocksInFlight++;
	mapBlocksInFlight[hash] = std::make_pair(nodeid, it);
}

}

bool GetNodeStateStats(NodeId nodeid, CNodeStateStats &stats) {
	LOCK(cs_main);
	CNodeState *state = State(nodeid);
	if (state == NULL)
		return false;
	stats.nMisbehavior = state->nMisbehavior;
	return true;
}

void RegisterNodeSignals(CNodeSignals& nodeSignals)
{
	nodeSignals.GetHeight.connect(&GetHeight);
	nodeSignals.ProcessMessages.connect(&ProcessMessages);
	nodeSignals.SendMessages.connect(&SendMessages);
	nodeSignals.InitializeNode.connect(&InitializeNode);
	nodeSignals.FinalizeNode.connect(&FinalizeNode);
}

void UnregisterNodeSignals(CNodeSignals& nodeSignals)
{
	nodeSignals.GetHeight.disconnect(&GetHeight);
	nodeSignals.ProcessMessages.disconnect(&ProcessMessages);
	nodeSignals.SendMessages.disconnect(&SendMessages);
	nodeSignals.InitializeNode.disconnect(&InitializeNode);
	nodeSignals.FinalizeNode.disconnect(&FinalizeNode);
}

//////////////////////////////////////////////////////////////////////////////
//
// CChain implementation
//

CBlockIndex *CChain::SetTip(CBlockIndex *pindex) {
	if (pindex == NULL) {
		vChain.clear();
		return NULL;
	}
	vChain.resize(pindex->nHeight + 1);
	while (pindex && vChain[pindex->nHeight] != pindex) {
		vChain[pindex->nHeight] = pindex;
		pindex = pindex->pprev;
	}
	return pindex;
}

CBlockLocator CChain::GetLocator(const CBlockIndex *pindex) const {
	int nStep = 1;
	std::vector<uint256> vHave;
	vHave.reserve(32);

	if (!pindex)
		pindex = Tip();
	while (pindex) {
		vHave.push_back(pindex->GetBlockHash());
		// Stop when we have added the genesis block.
		if (pindex->nHeight == 0)
			break;
		// Exponentially larger steps back, plus the genesis block.
		int nHeight = std::max(pindex->nHeight - nStep, 0);
		// In case pindex is not in this chain, iterate pindex->pprev to find blocks.
		while (pindex->nHeight > nHeight && !Contains(pindex))
			pindex = pindex->pprev;
		// If pindex is in this chain, use direct height-based access.
		if (pindex->nHeight > nHeight)
			pindex = (*this)[nHeight];
		if (vHave.size() > 10)
			nStep *= 2;
	}

	return CBlockLocator(vHave);
}

CBlockIndex *CChain::FindFork(const CBlockLocator &locator) const {
	// Find the first block the caller has in the main chain
	BOOST_FOREACH(const uint256& hash, locator.vHave) {
		std::map<uint256, CBlockIndex*>::iterator mi = mapBlockIndex.find(hash);
		if (mi != mapBlockIndex.end())
		{
			CBlockIndex* pindex = (*mi).second;
			if (Contains(pindex))
				return pindex;
		}
	}
	return Genesis();
}

CCoinsViewCache *pcoinsTip = NULL;
CBlockTreeDB *pblocktree = NULL;

//////////////////////////////////////////////////////////////////////////////
//
// mapOrphanTransactions
//

bool AddOrphanTx(const CTransaction& tx)
{
	uint256 hash = tx.GetHash();
	if (mapOrphanTransactions.count(hash))
		return false;

	// Ignore big transactions, to avoid a
	// send-big-orphans memory exhaustion attack. If a peer has a legitimate
	// large transaction with a missing parent then we assume
	// it will rebroadcast it later, after the parent transaction(s)
	// have been mined or received.
	// 10,000 orphans, each of which is at most 5,000 bytes big is
	// at most 500 megabytes of orphans:
	unsigned int sz = tx.GetSerializeSize(SER_NETWORK, CTransaction::CURRENT_VERSION);
	if (sz > 5000)
	{
		LogPrint("mempool", "ignoring large orphan tx (size: %u, hash: %s)\n", sz, hash.ToString());
		return false;
	}

	mapOrphanTransactions[hash] = tx;
	BOOST_FOREACH(const CTxIn& txin, tx.vin)
	mapOrphanTransactionsByPrev[txin.prevout.hash].insert(hash);

	LogPrint("mempool", "stored orphan tx %s (mapsz %u)\n", hash.ToString(),mapOrphanTransactions.size());

	return true;
}

void static EraseOrphanTx(uint256 hash)
		{
	if (!mapOrphanTransactions.count(hash))
		return;
	const CTransaction& tx = mapOrphanTransactions[hash];
	BOOST_FOREACH(const CTxIn& txin, tx.vin)
	{
		mapOrphanTransactionsByPrev[txin.prevout.hash].erase(hash);
		if (mapOrphanTransactionsByPrev[txin.prevout.hash].empty())
			mapOrphanTransactionsByPrev.erase(txin.prevout.hash);
	}
	mapOrphanTransactions.erase(hash);
		}

unsigned int LimitOrphanTxSize(unsigned int nMaxOrphans)
{
	unsigned int nEvicted = 0;
	while (mapOrphanTransactions.size() > nMaxOrphans)
	{
		// Evict a random orphan:
		uint256 randomhash = GetRandHash();
		map<uint256, CTransaction>::iterator it = mapOrphanTransactions.lower_bound(randomhash);
		if (it == mapOrphanTransactions.end())
			it = mapOrphanTransactions.begin();
		EraseOrphanTx(it->first);
		++nEvicted;
	}
	return nEvicted;
}

bool IsStandardTx(const CTransaction& tx, string& reason)
{
	AssertLockHeld(cs_main);
	if (tx.nVersion > CTransaction::CURRENT_VERSION || tx.nVersion < 1) {
		reason = "version";
		return false;
	}

	// Treat non-final transactions as non-standard to prevent a specific type
	// of double-spend attack, as well as DoS attacks.
	if (!IsFinalTx(tx, chainActive.Height() + 1)) {
		reason = "non-final";
		return false;
	}

	// Limiting transactions to MAX_STANDARD_TX_SIZE mitigates CPU exhaustion attacks.
	unsigned int sz = tx.GetSerializeSize(SER_NETWORK, CTransaction::CURRENT_VERSION);
	if (sz >= MAX_STANDARD_TX_SIZE) {
		reason = "tx-size";
		return false;
	}

	BOOST_FOREACH(const CTxIn& txin, tx.vin)
	{
		// Biggest 'standard' txin is a 3-signature 3-of-3 CHECKMULTISIG
		// pay-to-script-hash, which is 3 ~80-byte signatures, 3
		// ~65-byte public keys, plus a few script ops.
		if (txin.scriptSig.size() > 500) {
			reason = "scriptsig-size";
			return false;
		}
		if (!txin.scriptSig.IsPushOnly()) {
			reason = "scriptsig-not-pushonly";
			return false;
		}
		if (!txin.scriptSig.HasCanonicalPushes()) {
			reason = "scriptsig-non-canonical-push";
			return false;
		}
	}

	unsigned int nDataOut = 0;
	txnouttype whichType;
	BOOST_FOREACH(const CTxOut& txout, tx.vout) {
		if (!::IsStandard(txout.scriptPubKey, whichType)) {
			reason = "scriptpubkey";
			return false;
		}
		if (whichType == TX_NULL_DATA)
			nDataOut++;
		else if (txout.IsDust(CTransaction::nMinRelayTxFee)) {
			reason = "dust";
			return false;
		}
	}

	// only one OP_RETURN txout is permitted
	if (nDataOut > 1) {
		reason = "multi-op-return";
		return false;
	}

	return true;
}

bool IsFinalTx(const CTransaction &tx, int nBlockHeight, int64_t nBlockTime)
{
	AssertLockHeld(cs_main);
	// Time based nLockTime implemented in 0.1.6
	if (tx.nLockTime == 0)
		return true;
	if (nBlockHeight == 0)
		nBlockHeight = chainActive.Height();
	if (nBlockTime == 0)
		nBlockTime = GetAdjustedTime();
	if ((int64_t)tx.nLockTime < ((int64_t)tx.nLockTime < LOCKTIME_THRESHOLD ? (int64_t)nBlockHeight : nBlockTime))
		return true;
	BOOST_FOREACH(const CTxIn& txin, tx.vin)
	if (!txin.IsFinal())
		return false;
	return true;
}

//
// Check transaction inputs to mitigate two
// potential denial-of-service attacks:
//
// 1. scriptSigs with extra data stuffed into them,
//    not consumed by scriptPubKey (or P2SH script)
// 2. P2SH scripts with a crazy number of expensive
//    CHECKSIG/CHECKMULTISIG operations
//
bool AreInputsStandard(const CTransaction& tx, CCoinsViewCache& mapInputs)
{
	if (tx.IsCoinBase())
		return true; // Coinbases don't use vin normally

	for (unsigned int i = 0; i < tx.vin.size(); i++)
	{
		const CTxOut& prev = mapInputs.GetOutputFor(tx.vin[i]);

		vector<vector<unsigned char> > vSolutions;
		txnouttype whichType;
		// get the scriptPubKey corresponding to this input:
		const CScript& prevScript = prev.scriptPubKey;
		if (!Solver(prevScript, whichType, vSolutions))
			return false;
		int nArgsExpected = ScriptSigArgsExpected(whichType, vSolutions);
		if (nArgsExpected < 0)
			return false;

		// Transactions with extra stuff in their scriptSigs are
		// non-standard. Note that this EvalScript() call will
		// be quick, because if there are any operations
		// beside "push data" in the scriptSig
		// IsStandard() will have already returned false
    // and this method isn't called.
		vector<vector<unsigned char> > stack;
		if (!EvalScript(stack, tx.vin[i].scriptSig, tx, i, false, 0))
			return false;

		if (whichType == TX_SCRIPTHASH)
		{
			if (stack.empty())
				return false;
			CScript subscript(stack.back().begin(), stack.back().end());
			vector<vector<unsigned char> > vSolutions2;
			txnouttype whichType2;
      if (Solver(subscript, whichType2, vSolutions2))
      {
          int tmpExpected = ScriptSigArgsExpected(whichType2, vSolutions2);
          if (tmpExpected < 0)
              return false;
          nArgsExpected += tmpExpected;
      }
      else
      {
          // Any other Script with less than 15 sigops OK:
          unsigned int sigops = subscript.GetSigOpCount(true);
          // ... extra data left on the stack after execution is OK, too:
          return (sigops <= MAX_P2SH_SIGOPS);
      }
		}

		if (stack.size() != (unsigned int)nArgsExpected)
			return false;
	}

	return true;
}

unsigned int GetLegacySigOpCount(const CTransaction& tx)
{
	unsigned int nSigOps = 0;
	BOOST_FOREACH(const CTxIn& txin, tx.vin)
	{
		nSigOps += txin.scriptSig.GetSigOpCount(false);
	}
	BOOST_FOREACH(const CTxOut& txout, tx.vout)
	{
		nSigOps += txout.scriptPubKey.GetSigOpCount(false);
	}
	return nSigOps;
}

unsigned int GetP2SHSigOpCount(const CTransaction& tx, CCoinsViewCache& inputs)
{
	if (tx.IsCoinBase())
		return 0;

	unsigned int nSigOps = 0;
	for (unsigned int i = 0; i < tx.vin.size(); i++)
	{
		const CTxOut &prevout = inputs.GetOutputFor(tx.vin[i]);
		if (prevout.scriptPubKey.IsPayToScriptHash())
			nSigOps += prevout.scriptPubKey.GetSigOpCount(tx.vin[i].scriptSig);
	}
	return nSigOps;
}

int CMerkleTx::SetMerkleBranch(const CBlock* pblock)
{
	AssertLockHeld(cs_main);
	CBlock blockTmp;

	if (pblock == NULL) {
		CCoins coins;
		if (pcoinsTip->GetCoins(GetHash(), coins)) {
			CBlockIndex *pindex = chainActive[coins.nHeight];
			if (pindex) {
				if (!ReadBlockFromDisk(blockTmp, pindex))
					return 0;
				pblock = &blockTmp;
			}
		}
	}

	if (pblock) {
		// Update the tx's hashBlock
		hashBlock = pblock->GetHash();

		// Locate the transaction
		for (nIndex = 0; nIndex < (int)pblock->vtx.size(); nIndex++)
			if (pblock->vtx[nIndex] == *(CTransaction*)this)
				break;
		if (nIndex == (int)pblock->vtx.size())
		{
			vMerkleBranch.clear();
			nIndex = -1;
			LogPrintf("ERROR: SetMerkleBranch() : couldn't find tx in block\n");
			return 0;
		}

		// Fill in merkle branch
		vMerkleBranch = pblock->GetMerkleBranch(nIndex);
	}

	// Is the tx in a block that's in the main chain
	map<uint256, CBlockIndex*>::iterator mi = mapBlockIndex.find(hashBlock);
	if (mi == mapBlockIndex.end())
		return 0;
	CBlockIndex* pindex = (*mi).second;
	if (!pindex || !chainActive.Contains(pindex))
		return 0;

	return chainActive.Height() - pindex->nHeight + 1;
}

bool CheckTransaction(const CTransaction& tx, CValidationState &state)
{
	// Basic checks that don't depend on any context
	if (tx.vin.empty())
		return state.DoS(10, error("CheckTransaction() : vin empty"),
				REJECT_INVALID, "bad-txns-vin-empty");
	if (tx.vout.empty())
		return state.DoS(10, error("CheckTransaction() : vout empty"),
				REJECT_INVALID, "bad-txns-vout-empty");

	unsigned int maxBlockSize;

	GetMaxBlockSizeByTx(tx.GetHash(),maxBlockSize);

	// Size limits
	if (::GetSerializeSize(tx, SER_NETWORK, PROTOCOL_VERSION) > maxBlockSize)
		return state.DoS(100, error("CheckTransaction() : size limits failed"),REJECT_INVALID, "bad-txns-oversize");

	// Check for negative or overflow output values
	int64_t nValueOut = 0;
	BOOST_FOREACH(const CTxOut& txout, tx.vout)
	{
		if (txout.nValue < 0)
			return state.DoS(100, error("CheckTransaction() : txout.nValue negative"),
					REJECT_INVALID, "bad-txns-vout-negative");
		if (txout.nValue > MAX_MONEY)
			return state.DoS(100, error("CheckTransaction() : txout.nValue too high"),
					REJECT_INVALID, "bad-txns-vout-toolarge");
		nValueOut += txout.nValue;
		if (!MoneyRange(nValueOut))
			return state.DoS(100, error("CheckTransaction() : txout total out of range"),
					REJECT_INVALID, "bad-txns-txouttotal-toolarge");
	}

	// Check for duplicate inputs
	set<COutPoint> vInOutPoints;
	BOOST_FOREACH(const CTxIn& txin, tx.vin)
	{
		if (vInOutPoints.count(txin.prevout))
			return state.DoS(100, error("CheckTransaction() : duplicate inputs"),
					REJECT_INVALID, "bad-txns-inputs-duplicate");
		vInOutPoints.insert(txin.prevout);
	}

	if (tx.IsCoinBase())
	{
		if (tx.vin[0].scriptSig.size() < 2 || tx.vin[0].scriptSig.size() > 100)
			return state.DoS(100, error("CheckTransaction() : coinbase script size"),
					REJECT_INVALID, "bad-cb-length");
	}
	else
	{
		BOOST_FOREACH(const CTxIn& txin, tx.vin)
    						if (txin.prevout.IsNull())
    							return state.DoS(10, error("CheckTransaction() : prevout is null"),
    									REJECT_INVALID, "bad-txns-prevout-null");
	}

	return true;
}

int64_t GetMinFee(const CTransaction& tx, unsigned int nBytes, bool fAllowFree, enum GetMinFee_mode mode)
{
	// Base fee is either nMinTxFee or nMinRelayTxFee
	int64_t nBaseFee = (mode == GMF_RELAY) ? tx.nMinRelayTxFee : tx.nMinTxFee;

	int64_t nMinFee = (1 + (int64_t)nBytes / 1000) * nBaseFee;

	if (fAllowFree)
	{
		// There is a free transaction area in blocks created by most miners,
		// * If we are relaying we allow transactions up to DEFAULT_BLOCK_PRIORITY_SIZE - 1000
		//   to be considered to fall into this category. We don't want to encourage sending
		//   multiple transactions instead of one big transaction to avoid fees.
		// * If we are creating a transaction we allow transactions up to 1,000 bytes
		//   to be considered safe and assume they can likely make it into this section.
		if (nBytes < (mode == GMF_SEND ? 1000 : (DEFAULT_BLOCK_PRIORITY_SIZE - 1000)))
			nMinFee = 0;
	}

	// This code can be removed after enough miners have upgraded to version 0.9.
	// Until then, be safe when sending and require a fee if any output
	// is less than CENT:
	if (nMinFee < nBaseFee && mode == GMF_SEND)
	{
		BOOST_FOREACH(const CTxOut& txout, tx.vout)
    						if (txout.nValue < CENT)
    							nMinFee = nBaseFee;
	}

	if (!MoneyRange(nMinFee))
		nMinFee = MAX_MONEY;
	return nMinFee;
}


bool AcceptToMemoryPool(CTxMemPool& pool, CValidationState &state, const CTransaction &tx, bool fLimitFree,
		bool* pfMissingInputs, bool fRejectInsaneFee)
{
	AssertLockHeld(cs_main);
	if (pfMissingInputs)
		*pfMissingInputs = false;

	if (!CheckTransaction(tx, state))
		return error("AcceptToMemoryPool: : CheckTransaction failed");

	// Coinbase is only valid in a block, not as a loose transaction
	if (tx.IsCoinBase())
		return state.DoS(100, error("AcceptToMemoryPool: : coinbase as individual tx"),
				REJECT_INVALID, "coinbase");

	// Rather not work on nonstandard transactions (unless -testnet/-regtest)
	string reason;
	if (Params().NetworkID() == CChainParams::MAIN && !IsStandardTx(tx, reason))
		return state.DoS(0, error("AcceptToMemoryPool : nonstandard transaction: %s", reason), REJECT_NONSTANDARD, reason);

	// is it already in the memory pool?
	uint256 hash = tx.GetHash();
	if (pool.exists(hash))
		return false;

	// Check for conflicts with in-memory transactions
	{
		LOCK(pool.cs); // protect pool.mapNextTx
		for (unsigned int i = 0; i < tx.vin.size(); i++)
		{
			COutPoint outpoint = tx.vin[i].prevout;
			if (pool.mapNextTx.count(outpoint))
			{
				// Disable replacement feature for now
				return false;
			}
		}
	}

	{
		CCoinsView dummy;
		CCoinsViewCache view(dummy);

		{
			LOCK(pool.cs);
			CCoinsViewMemPool viewMemPool(*pcoinsTip, pool);
			view.SetBackend(viewMemPool);

			// do we already have it?
			if (view.HaveCoins(hash))
				return false;

			// Check for all inputs.
			BOOST_FOREACH(const CTxIn txin, tx.vin) {
				if (!view.HaveCoins(txin.prevout.hash)) {
					if (pfMissingInputs)
						*pfMissingInputs = true;
					return false;
				}
			}

			// are the actual inputs available?
			if (!view.HaveInputs(tx))
				return state.Invalid(error("AcceptToMemoryPool : inputs already spent"),REJECT_DUPLICATE, "bad-txns-inputs-spent");

			// Bring the best block into scope
			view.GetBestBlock();

			// we have all inputs cached now, so switch back to dummy, so we don't need to keep lock on mempool
			view.SetBackend(dummy);
		}

		// Check for non-standard pay-to-script-hash in inputs
		if (Params().NetworkID() == CChainParams::MAIN && !AreInputsStandard(tx, view))
			return error("AcceptToMemoryPool: : nonstandard transaction input");

		int64_t nValueIn = view.GetValueIn(tx);
		int64_t nValueOut = tx.GetValueOut();
		int64_t nFees = nValueIn-nValueOut;
		double dPriority = view.GetPriority(tx, chainActive.Height());

		// See if transaction contains OP_RETURN output
		if (ContainsOpReturn(tx)){ //
			// Only allow OP_RETURN transactions that send atleast txMinFee amount
			if (nValueOut < DEFAULT_TRANSACTION_FEE)
				return state.DoS(0, error("AcceptToMemoryPool : not enough value sent for OP_RETURN transaction %s, %d < %d", hash.ToString(), nValueOut, DEFAULT_TRANSACTION_FEE), REJECT_INSUFFICIENTFEE, "insufficient output value");
		}
		

		CTxMemPoolEntry entry(tx, nFees, GetTime(), dPriority, chainActive.Height());
		unsigned int nSize = entry.GetTxSize();

		// Don't accept it if it can't get into a block
		int64_t txMinFee = GetMinFee(tx, nSize, true, GMF_RELAY);
		if (fLimitFree && nFees < txMinFee)
			return state.DoS(0, error("AcceptToMemoryPool : not enough fees %s, %d < %d", hash.ToString(), nFees, txMinFee), REJECT_INSUFFICIENTFEE, "insufficient fee");

		// Continuously rate-limit free transactions to mitigate micro-transaction flooding.
		if (fLimitFree && nFees < CTransaction::nMinRelayTxFee)
		{
			static CCriticalSection csFreeLimiter;
			static double dFreeCount;
			static int64_t nLastTime;
			int64_t nNow = GetTime();

			LOCK(csFreeLimiter);

			// Use an exponentially decaying ~10-minute window:
			dFreeCount *= pow(1.0 - 1.0/600.0, (double)(nNow - nLastTime));
			nLastTime = nNow;
			// -limitfreerelay unit is thousand-bytes-per-minute
			// At default rate it would take over a month to fill 1GB
			if (dFreeCount >= GetArg("-limitfreerelay", 15)*10*1000)
				return state.DoS(0, error("AcceptToMemoryPool : free transaction rejected by rate limiter"), REJECT_INSUFFICIENTFEE, "insufficient priority");
			LogPrint("mempool", "Rate limit dFreeCount: %g => %g\n", dFreeCount, dFreeCount+nSize);
			dFreeCount += nSize;
		}


		if (fRejectInsaneFee && nFees > CTransaction::nMinRelayTxFee * 10000)
			return error("AcceptToMemoryPool: : insane fees %s, %d > %d", hash.ToString(), nFees, CTransaction::nMinRelayTxFee * 10000);

		// Check against previous transactions
		// This is done last to help prevent CPU exhaustion denial-of-service attacks.
		if (!CheckInputs(tx, state, view, true, SCRIPT_VERIFY_P2SH | SCRIPT_VERIFY_STRICTENC))
		{
			return error("AcceptToMemoryPool: : ConnectInputs failed %s", hash.ToString());
		}
		// Store transaction in memory
		pool.addUnchecked(hash, entry);
	}

	g_signals.SyncTransaction(hash, tx, NULL);

	return true;
}


int CMerkleTx::GetDepthInMainChainINTERNAL(CBlockIndex* &pindexRet) const
{
	if (hashBlock == 0 || nIndex == -1)
		return 0;
	AssertLockHeld(cs_main);

	// Find the block it claims to be in
	map<uint256, CBlockIndex*>::iterator mi = mapBlockIndex.find(hashBlock);
	if (mi == mapBlockIndex.end())
		return 0;
	CBlockIndex* pindex = (*mi).second;
	if (!pindex || !chainActive.Contains(pindex))
		return 0;

	// Make sure the merkle branch connects to this block
	if (!fMerkleVerified)
	{
		if (CBlock::CheckMerkleBranch(GetHash(), vMerkleBranch, nIndex) != pindex->hashMerkleRoot)
			return 0;
		fMerkleVerified = true;
	}

	pindexRet = pindex;
	return chainActive.Height() - pindex->nHeight + 1;
}

int CMerkleTx::GetDepthInMainChain(CBlockIndex* &pindexRet) const
{
	AssertLockHeld(cs_main);
	int nResult = GetDepthInMainChainINTERNAL(pindexRet);
	if (nResult == 0 && !mempool.exists(GetHash()))
		return -1; // Not in chain, not in mempool

	return nResult;
}

int CMerkleTx::GetBlocksToMaturity(int nHeight) const
{
	if (!IsCoinBase())
		return 0;
	return max(0, (COINBASE_MATURITY+1) - GetDepthInMainChain());
}

bool CMerkleTx::AcceptToMemoryPool(bool fLimitFree)
{
	CValidationState state;
	return ::AcceptToMemoryPool(mempool, state, *this, fLimitFree, NULL);
}

static unsigned int GetMaxBlockSize(unsigned int height)
{
	return MAX_BLOCK_SIZE;
}

//hash ... transaction hash
void GetMaxBlockSizeByTx(const uint256 &hash, unsigned int &maxBlockSize)
{
	unsigned int height;

	if(GetBlockHeightByTx(hash,height))
	{
		maxBlockSize=GetMaxBlockSize(height);
	}
	else
	{
		maxBlockSize=GetMaxBlockSize(chainActive.Height());
	}
}

//hash ... transaction hash
bool GetBlockHeightByTx(const uint256 &hash, unsigned int &height)
{
	height = -1;

	LOCK(cs_main);
	{
		CTransaction tx;
		if (mempool.lookup(hash, tx))
		{
			return false;
		}
	}

	if(fTxIndex)
	{
		CDiskTxPos postx;
		if (pblocktree->ReadTxIndex(hash, postx)) {
			CAutoFile file(OpenBlockFile(postx, true), SER_DISK, CLIENT_VERSION);
			CBlockHeader header;
			try {
				file >> header;
				//fseek(file, postx.nTxOffset, SEEK_CUR);
				//file >> txOut;
			} catch (std::exception &e) {
				return error("%s : Deserialize or I/O error - %s", __func__, e.what());
			}
			//if (txOut.GetHash() != hash)
			//return error("%s : txid mismatch", __func__);
			height=mapBlockIndex[header.GetHash()]->nHeight;
			return true;
		}
	}

	// use coin database to locate block that contains transaction, and scan it
	CCoinsViewCache &view = *pcoinsTip;
	CCoins coins;
	if (view.GetCoins(hash, coins))
	{
		height = coins.nHeight;
		return true;
	}

	return false;
}


// Return transaction in tx, and if it was found inside a block, its hash is placed in hashBlock
bool GetTransaction(const uint256 &hash, CTransaction &txOut, uint256 &hashBlock, bool fAllowSlow)
{
	CBlockIndex *pindexSlow = NULL;
	{
		LOCK(cs_main);
		{
			if (mempool.lookup(hash, txOut))
			{
				return true;
			}
		}

		if (fTxIndex) {
			CDiskTxPos postx;
			if (pblocktree->ReadTxIndex(hash, postx)) {
				CAutoFile file(OpenBlockFile(postx, true), SER_DISK, CLIENT_VERSION);
				CBlockHeader header;
				try {
					file >> header;
					fseek(file, postx.nTxOffset, SEEK_CUR);
					file >> txOut;
				} catch (std::exception &e) {
					return error("%s : Deserialize or I/O error - %s", __func__, e.what());
				}
				hashBlock = header.GetHash();
				if (txOut.GetHash() != hash)
					return error("%s : txid mismatch", __func__);
				return true;
			}
		}

		if (fAllowSlow) { // use coin database to locate block that contains transaction, and scan it
			int nHeight = -1;
			{
				CCoinsViewCache &view = *pcoinsTip;
				CCoins coins;
				if (view.GetCoins(hash, coins))
					nHeight = coins.nHeight;
			}
			if (nHeight > 0)
				pindexSlow = chainActive[nHeight];
		}
	}

	if (pindexSlow) {
		CBlock block;
		if (ReadBlockFromDisk(block, pindexSlow)) {
			BOOST_FOREACH(const CTransaction &tx, block.vtx) {
				if (tx.GetHash() == hash) {
					txOut = tx;
					hashBlock = pindexSlow->GetBlockHash();
					return true;
				}
			}
		}
	}
	return false;
}

//////////////////////////////////////////////////////////////////////////////
//
// CBlock and CBlockIndex
//

bool WriteBlockToDisk(CBlock& block, CDiskBlockPos& pos)
{
	// Open history file to append
	CAutoFile fileout = CAutoFile(OpenBlockFile(pos), SER_DISK, CLIENT_VERSION);
	if (!fileout)
		return error("WriteBlockToDisk : OpenBlockFile failed");

	// Write index header
	unsigned int nSize = fileout.GetSerializeSize(block);
	fileout << FLATDATA(Params().MessageStart()) << nSize;

	// Write block
	long fileOutPos = ftell(fileout);
	if (fileOutPos < 0)
		return error("WriteBlockToDisk : ftell failed");
	pos.nPos = (unsigned int)fileOutPos;
	fileout << block;

	// Flush stdio buffers and commit to disk before returning
	fflush(fileout);
	if (!IsInitialBlockDownload())
		FileCommit(fileout);

	return true;
}

bool ReadBlockFromDisk(CBlock& block, const CDiskBlockPos& pos)
{
	block.SetNull();

	// Open history file to read
	CAutoFile filein = CAutoFile(OpenBlockFile(pos, true), SER_DISK, CLIENT_VERSION);
	if (!filein)
		return error("ReadBlockFromDisk : OpenBlockFile failed");

	// Read block
	try {
		filein >> block;
	}
	catch (std::exception &e) {
		return error("%s : Deserialize or I/O error - %s", __func__, e.what());
	}

	// Check the header
	if (!CheckProofOfWork(block.GetPoWHash(block.GetAlgo()), block.nBits, block.GetAlgo()))
		return error("ReadBlockFromDisk : Errors in block header");

	return true;
}

bool ReadBlockFromDisk(CBlock& block, const CBlockIndex* pindex)
{
	if (!ReadBlockFromDisk(block, pindex->GetBlockPos()))
		return false;
	if (block.GetHash() != pindex->GetBlockHash())
		return error("ReadBlockFromDisk(CBlock&, CBlockIndex*) : GetHash() doesn't match index");
	return true;
}

uint256 static GetOrphanRoot(const uint256& hash)
						  {
	map<uint256, COrphanBlock*>::iterator it = mapOrphanBlocks.find(hash);
	if (it == mapOrphanBlocks.end())
		return hash;

	// Work back to the first block in the orphan chain
	do {
		map<uint256, COrphanBlock*>::iterator it2 = mapOrphanBlocks.find(it->second->hashPrev);
		if (it2 == mapOrphanBlocks.end())
			return it->first;
		it = it2;
	} while(true);
						  }

// Remove a random orphan block (which does not have any dependent orphans).
void static PruneOrphanBlocks()
						  {
	if (mapOrphanBlocksByPrev.size() <= MAX_ORPHAN_BLOCKS)
		return;

	// Pick a random orphan block.
	int pos = insecure_rand() % mapOrphanBlocksByPrev.size();
	std::multimap<uint256, COrphanBlock*>::iterator it = mapOrphanBlocksByPrev.begin();
	while (pos--) it++;

	// As long as this block has other orphans depending on it, move to one of those successors.
	do {
		std::multimap<uint256, COrphanBlock*>::iterator it2 = mapOrphanBlocksByPrev.find(it->second->hashBlock);
		if (it2 == mapOrphanBlocksByPrev.end())
			break;
		it = it2;
	} while(1);

	uint256 hash = it->second->hashBlock;
	delete it->second;
	mapOrphanBlocksByPrev.erase(it);
	mapOrphanBlocks.erase(hash);
						  }

const CBlockIndex* GetLastBlockIndex(const CBlockIndex* pindex, int algo)
{
	while (pindex && pindex->pprev && (pindex->GetAlgo() != algo))
		pindex = pindex->pprev;
	return pindex;
}

const CBlockIndex* GetLastBlockIndexForAlgo(const CBlockIndex* pindex, int algo)
{
	for (;;)
	{
		if (!pindex)
			return NULL;
		if (pindex->GetAlgo() == algo)
			return pindex;
		pindex = pindex->pprev;
	}
	return NULL;
}

// The coinbase was split at nRichForkHeight
// 10% goes to the miner while 45% goes to EIAS donation addresses and 45% to dividends

int64_t GetBlockValue(int nHeight, int64_t nFees)
{
	int64_t nSubsidy = 1000 * COIN;

	if(nHeight < nRichForkHeight) // fork height was less than 1226400
		nSubsidy = ((nHeight <= 1000) ? 24000000 : 10000) * COIN; // Premine: First 1K blocks@24M SMLY will give 24 billion SMLY
	else 
		nSubsidy >>= (nHeight / 1226400); // Subsidy is cut in half every 1226400 blocks, which will occur approximately every 7 years

    return nSubsidy + nFees;
}

int64_t GetBlockValueDividends(int nHeight)
{
    int64_t nDividends = 0;  // dividends were not payed before the fork
    if(nHeight >= nRichForkHeight)
        nDividends = 4500 * COIN;
    
    // Subsidy is cut in half every 1226400 blocks, which will occur approximately every 7 years
    nDividends >>= (nHeight / 1226400);
    
    return nDividends;
}

unsigned int static GetNextWorkRequired_Original(const CBlockIndex* pindexLast, const CBlockHeader *pblock, int algo)
{
    unsigned int nProofOfWorkLimit = Params().ProofOfWorkLimit(algo).GetCompact();

    // Genesis block
    if (pindexLast == NULL)
        return nProofOfWorkLimit;

    if (pindexLast->nHeight+1 < 135)
        return nProofOfWorkLimit;

    nTargetTimespan =  3 * 60 * 60; // 3 hours

    if (pindexLast->nHeight < 97050) {
    	nTargetTimespan =  5 * 24 * 60 * 60; // 5 days before block 97050
    }
    nInterval = nTargetTimespan / nTargetSpacing; // 8

    // Only change once per interval
    if ((pindexLast->nHeight+1) % nInterval != 0)
    {
        // Special difficulty rule for testnet:
        if (TestNet())
        {
            // If the new block's timestamp is more than 2* 10 minutes
            // then allow mining of a min-difficulty block.
            if (pblock->nTime > pindexLast->nTime + nTargetSpacing*2)
                return nProofOfWorkLimit;
            else
            {
                // Return the last non-special-min-difficulty-rules-block
                const CBlockIndex* pindex = pindexLast;
                while (pindex->pprev && pindex->nHeight % nInterval != 0 && pindex->nBits == nProofOfWorkLimit)
                    pindex = pindex->pprev;
                return pindex->nBits;
            }
        }
        return pindexLast->nBits;
    }

    // 51% mitigation, courtesy of Art Forz
    int blockstogoback = nInterval-1;
    if ((pindexLast->nHeight+1) != nInterval)
        blockstogoback = nInterval;

    // Go back by what we want to be 14 days worth of blocks
    const CBlockIndex* pindexFirst = pindexLast;
    for (int i = 0; pindexFirst && i < blockstogoback; i++)
        pindexFirst = pindexFirst->pprev;
    assert(pindexFirst);

    // Limit adjustment step
    int64_t nActualTimespan = pindexLast->GetBlockTime() - pindexFirst->GetBlockTime();
    LogPrintf("  nActualTimespan = %d  before bounds\n", nActualTimespan);

    int64_t	nActualTimespanMax = nTargetTimespan*4;
    int64_t	nActualTimespanMin = nTargetTimespan/4;
                  
    if (nActualTimespan < nActualTimespanMin)
        nActualTimespan = nActualTimespanMin;
    if (nActualTimespan > nActualTimespanMax)
        nActualTimespan = nActualTimespanMax;

    // Retarget
    CBigNum bnNew;
    bnNew.SetCompact(pindexLast->nBits);
    bnNew *= nActualTimespan;
    bnNew /= nTargetTimespan;

    if (bnNew > Params().ProofOfWorkLimit(algo))
          bnNew = Params().ProofOfWorkLimit(algo);

      /// debug print
    LogPrintf("GetNextWorkRequired RETARGET\n");
    LogPrintf("nTargetTimespan = %d    nActualTimespan = %d \n", nTargetTimespan, nActualTimespan);
    LogPrintf("Before: %08x  %s\n", pindexLast->nBits, CBigNum().SetCompact(pindexLast->nBits).getuint256().ToString().c_str());
    LogPrintf("After:  %08x  %s\n", bnNew.GetCompact(), bnNew.getuint256().ToString().c_str());

    LogPrintf("RETARGET %d  %d  %08x  %08x  %s\n", nTargetTimespan, nActualTimespan, pindexLast->nBits, bnNew.GetCompact(), bnNew.getuint256().ToString().c_str());

    return bnNew.GetCompact();
 }


static unsigned int GetNextWorkRequiredMULTI(const CBlockIndex* pindexLast, const CBlockHeader *pblock, int algo)
{
	unsigned int nProofOfWorkLimit = Params().ProofOfWorkLimit(algo).GetCompact();

	//if (TestNet())
	//{
	//	// Testnet minimum difficulty block if it goes over normal block time.
	//	if (pblock->nTime > pindexLast->nTime + nTargetSpacing*2)
	//		return nProofOfWorkLimit;
	//	else
	//	{
	//		// Return the last non-special-min-difficulty-rules-block
	//		const CBlockIndex* pindex = pindexLast;
	//		while (pindex->pprev && pindex->nHeight % nInterval != 0 && pindex->nBits == nProofOfWorkLimit)
	//			pindex = pindex->pprev;
	//		return pindex->nBits;
	//	}
	//}

	//LogPrintf("GetNextWorkRequired RETARGET\n");
	//LogPrintf("Algo: %s\n", GetAlgoName(algo));
	//LogPrintf("Height (Before): %s\n", pindexLast->nHeight);

	// find first block in averaging interval
	// Go back by what we want to be nAveragingInterval blocks per algo
	const CBlockIndex* pindexFirst = pindexLast;
	const bool fDiffChange = pindexLast->nHeight >= nRichForkV2Height;
	for (int i = 0; pindexFirst && i < NUM_ALGOS*(fDiffChange ? nAveragingIntervalV2 : nAveragingInterval); i++)
	{
		pindexFirst = pindexFirst->pprev;
	}

	const CBlockIndex* pindexPrevAlgo = GetLastBlockIndexForAlgo(pindexLast, algo);
	if (pindexPrevAlgo == NULL || pindexFirst == NULL)
	{
		//LogPrintf("Use default POW Limit\n");
		return nProofOfWorkLimit;
	}

	multiAlgoTimespan = (pindexLast->nHeight >= 222000) ? 180 : 36;    
    multiAlgoTargetSpacing = multiAlgoNum * multiAlgoTimespan; // 5 * 180(36) seconds = 900 seconds

	// Limit adjustment step
	// Use medians to prevent time-warp attacks
	int64_t nActualTimespan = pindexLast-> GetMedianTimePast() - pindexFirst->GetMedianTimePast();
	// nAveragingTargetTimespan was initially not initialized correctly (heh)
	if(pindexLast->nHeight < nRichForkV2Height) {
		nActualTimespan = nAveragingTargetTimespan + (nActualTimespan - nAveragingTargetTimespan)/4;
		nAveragingTargetTimespan = nAveragingInterval * multiAlgoTargetSpacing; // 60* 5 * 180 = 54000 seconds
	} else {
		nAveragingTargetTimespan = nAveragingIntervalV2 * multiAlgoTargetSpacing; // 2* 5 * 180 = 1800 seconds
		nActualTimespan = nAveragingTargetTimespan + (nActualTimespan - nAveragingTargetTimespan)/4;
	}   
 
    nMinActualTimespan = nAveragingTargetTimespan * (100 - (fDiffChange ? nMaxAdjustUpV2 : nMaxAdjustUp)) / 100;
    nMaxActualTimespan = nAveragingTargetTimespan * (100 + (fDiffChange ? nMaxAdjustDownV2 : nMaxAdjustDown)) / 100;
    
    if (nActualTimespan < nMinActualTimespan)
		nActualTimespan = nMinActualTimespan;
	if (nActualTimespan > nMaxActualTimespan)
		nActualTimespan = nMaxActualTimespan;

	//Global retarget
	CBigNum bnNew;
	bnNew.SetCompact(pindexPrevAlgo->nBits);

	bnNew *= nActualTimespan;
	bnNew /= nAveragingTargetTimespan;

	//Per-algo retarget
	int nAdjustments = pindexPrevAlgo->nHeight + NUM_ALGOS - 1 - pindexLast->nHeight;
	if (nAdjustments > 0)
	{
		for (int i = 0; i < nAdjustments; i++)
		{
			bnNew *= 100;
			bnNew /= (100 + (fDiffChange ? nLocalTargetAdjustmentV2 : nLocalTargetAdjustment));
		}
	}
	else if (nAdjustments < 0)//make it easier
	{
		for (int i = 0; i < -nAdjustments; i++)
		{
			bnNew *= (100 + (fDiffChange ? nLocalTargetAdjustmentV2 : nLocalTargetAdjustment));
			bnNew /= 100;
		}
	}

	if(bnNew > Params().ProofOfWorkLimit(algo))
	{
		if(!IsInitialBlockDownload())
			LogPrintf("New nBits below minimum work: Use default POW Limit\n");
		return nProofOfWorkLimit;
	}

  //LogPrintf("MULTI %d  %d  %08x  %08x  %s\n", multiAlgoTimespan, nActualTimespan, pindexLast->nBits, bnNew.GetCompact(), bnNew.getuint256().ToString().c_str());

	return bnNew.GetCompact();
}


unsigned int GetNextWorkRequired(const CBlockIndex * pindexLast, const CBlockHeader * pblock, int algo)
{
    if (TestNet()) {
        if (pindexLast->nHeight+1 < 50) {
            return GetNextWorkRequired_Original(pindexLast, pblock, algo);
        }
        else {
            return GetNextWorkRequiredMULTI(pindexLast, pblock, algo);
        }
    }
    else {
        if (pindexLast->nHeight+1 < nRichForkHeight) {
            return GetNextWorkRequired_Original(pindexLast, pblock, algo);
        }
        else {
            return GetNextWorkRequiredMULTI(pindexLast, pblock, algo);
        }
    }
}

bool CheckProofOfWork(uint256 hash, unsigned int nBits, int algo)
{
	CBigNum bnTarget;
	bnTarget.SetCompact(nBits);

	// Check range
	if (bnTarget <= 0 || bnTarget > Params().ProofOfWorkLimit(algo))
		return error("CheckProofOfWork(algo=%d) : nBits (%08x) below minimum work (%08x)", algo, bnTarget.GetCompact(), Params().ProofOfWorkLimit(algo).GetCompact());

	// Check proof of work matches claimed amount
	if (hash > bnTarget.getuint256())
		return error("CheckProofOfWork(algo=%d) : hash doesn't match nBits", algo);

	return true;
}

// Return maximum amount of blocks that other nodes claim to have
int GetNumBlocksOfPeers()
{
	return std::max(cPeerBlockCounts.median(), Checkpoints::GetTotalBlocksEstimate());
}

bool IsInitialBlockDownload()
{
	LOCK(cs_main);
	if (fImporting || fReindex || chainActive.Height() < Checkpoints::GetTotalBlocksEstimate())
		return true;
	static int64_t nLastUpdate;
	static CBlockIndex* pindexLastBest;
	if (chainActive.Tip() != pindexLastBest)
	{
		pindexLastBest = chainActive.Tip();
		nLastUpdate = GetTime();
	}
	return (GetTime() - nLastUpdate < 10 &&
			chainActive.Tip()->GetBlockTime() < GetTime() - 24 * 60 * 60);
}

bool fLargeWorkForkFound = false;
bool fLargeWorkInvalidChainFound = false;
CBlockIndex *pindexBestForkTip = NULL, *pindexBestForkBase = NULL;

void CheckForkWarningConditions()
{
	AssertLockHeld(cs_main);
	// Before we get past initial download, we cannot reliably alert about forks
	// (we assume we don't get stuck on a fork before the last checkpoint)
	if (IsInitialBlockDownload())
		return;

	// Drop the best fork if it is no longer within 72 blocks of our head
	if (pindexBestForkTip && chainActive.Height() - pindexBestForkTip->nHeight >= 72)
		pindexBestForkTip = NULL;

	if (pindexBestForkTip
			|| (pindexBestInvalid
					&& pindexBestInvalid->nChainWork > chainActive.Tip()->nChainWork + (chainActive.Tip()->GetBlockWorkAdjusted() * 6).getuint256()
					&& (chainActive.Height() > pindexBestInvalid->nHeight + 3 || pindexBestInvalid->nHeight > chainActive.Height() + 3)
			)
	)
	{
		if (!fLargeWorkForkFound)
		{
			std::string strCmd = GetArg("-alertnotify", "");
			if (!strCmd.empty())
			{
				std::string warning = std::string("'Warning: Large-work fork detected, forking after block ") + pindexBestForkBase->phashBlock->ToString() + std::string("'");
				boost::replace_all(strCmd, "%s", warning);
				boost::thread t(runCommand, strCmd); // thread runs free
			}
		}
		if (pindexBestForkTip)
		{
			LogPrintf("CheckForkWarningConditions: Warning: Large valid fork found\n  forking the chain at height %d (%s)\n  lasting to height %d (%s).\nChain state database corruption likely.\n",
					pindexBestForkBase->nHeight, pindexBestForkBase->phashBlock->ToString(),
					pindexBestForkTip->nHeight, pindexBestForkTip->phashBlock->ToString());
			fLargeWorkForkFound = true;
		}
		else
		{
			LogPrintf("CheckForkWarningConditions: Warning: Found invalid chain at least ~6 blocks longer than our best chain.\nChain state database corruption likely.\n");
			fLargeWorkInvalidChainFound = true;
		}
	}
	else
	{
		fLargeWorkForkFound = false;
		fLargeWorkInvalidChainFound = false;
	}
}

void CheckForkWarningConditionsOnNewFork(CBlockIndex* pindexNewForkTip)
{
	AssertLockHeld(cs_main);
	// If we are on a fork that is sufficiently large, set a warning flag
	CBlockIndex* pfork = pindexNewForkTip;
	CBlockIndex* plonger = chainActive.Tip();
	while (pfork && pfork != plonger)
	{
		while (plonger && plonger->nHeight > pfork->nHeight)
			plonger = plonger->pprev;
		if (pfork == plonger)
			break;
		pfork = pfork->pprev;
	}

	// We define a condition which we should warn the user about as a fork of at least 20 blocks
	// who's tip is within 72 blocks (+/- 12 hours if no one mines it) of ours
	if (pfork && (!pindexBestForkTip || (pindexBestForkTip && pindexNewForkTip->nHeight > pindexBestForkTip->nHeight)) &&
			pindexNewForkTip->nChainWork - pfork->nChainWork > (pfork->GetBlockWorkAdjusted() * 20).getuint256() &&
			chainActive.Height() - pindexNewForkTip->nHeight < 72)
	{
		pindexBestForkTip = pindexNewForkTip;
		pindexBestForkBase = pfork;
	}

	CheckForkWarningConditions();
}

// Requires cs_main.
void Misbehaving(NodeId pnode, int howmuch)
{
	if (howmuch == 0)
		return;

	CNodeState *state = State(pnode);
	if (state == NULL)
		return;

	state->nMisbehavior += howmuch;
	if (state->nMisbehavior >= GetArg("-banscore", 100))
	{
		LogPrintf("Misbehaving: %s (%d -> %d) BAN THRESHOLD EXCEEDED\n", state->name, state->nMisbehavior-howmuch, state->nMisbehavior);
		state->fShouldBan = true;
	} else
		LogPrintf("Misbehaving: %s (%d -> %d)\n", state->name, state->nMisbehavior-howmuch, state->nMisbehavior);
}

void static InvalidChainFound(CBlockIndex* pindexNew)
						  {
	if (!pindexBestInvalid || pindexNew->nChainWork > pindexBestInvalid->nChainWork)
	{
		pindexBestInvalid = pindexNew;
		// BestInvalidWork for backward compatibility.
		pblocktree->WriteBestInvalidWork(CBigNum(pindexBestInvalid->nChainWork));
		uiInterface.NotifyBlocksChanged();
	}
	LogPrintf("InvalidChainFound: invalid block=%s  height=%d  log2_work=%.8g  date=%s\n",
			pindexNew->GetBlockHash().ToString(), pindexNew->nHeight,
			log(pindexNew->nChainWork.getdouble())/log(2.0), DateTimeStrFormat("%Y-%m-%d %H:%M:%S",
					pindexNew->GetBlockTime()));
	LogPrintf("InvalidChainFound:  current best=%s  height=%d  log2_work=%.8g  date=%s\n",
			chainActive.Tip()->GetBlockHash().ToString(), chainActive.Height(), log(chainActive.Tip()->nChainWork.getdouble())/log(2.0),
			DateTimeStrFormat("%Y-%m-%d %H:%M:%S", chainActive.Tip()->GetBlockTime()));
	CheckForkWarningConditions();
						  }

void static InvalidBlockFound(CBlockIndex *pindex, const CValidationState &state) {
	int nDoS = 0;
	if (state.IsInvalid(nDoS)) {
		std::map<uint256, NodeId>::iterator it = mapBlockSource.find(pindex->GetBlockHash());
		if (it != mapBlockSource.end() && State(it->second)) {
			CBlockReject reject = {state.GetRejectCode(), state.GetRejectReason(), pindex->GetBlockHash()};
			State(it->second)->rejects.push_back(reject);
			if (nDoS > 0)
				Misbehaving(it->second, nDoS);
		}
	}
	if (!state.CorruptionPossible()) {
		pindex->nStatus |= BLOCK_FAILED_VALID;
		pblocktree->WriteBlockIndex(CDiskBlockIndex(pindex));
		setBlockIndexValid.erase(pindex);
		InvalidChainFound(pindex);
	}
}

void UpdateTime(CBlockHeader& block, const CBlockIndex* pindexPrev)
{
	block.nTime = max(pindexPrev->GetMedianTimePast()+1, GetAdjustedTime());

	// Updating time can change work required on testnet:
	//if (TestNet())
	//	block.nBits = GetNextWorkRequired(pindexPrev, &block, block.GetAlgo());
}

void UpdateCoins(const CTransaction& tx, CValidationState &state, CCoinsViewCache &inputs, CTxUndo &txundo, int nHeight, const uint256 &txhash)
{
	bool ret;
	// mark inputs spent
	if (!tx.IsCoinBase()) {
		BOOST_FOREACH(const CTxIn &txin, tx.vin) {
			CCoins &coins = inputs.GetCoins(txin.prevout.hash);
			CTxInUndo undo;
			ret = coins.Spend(txin.prevout, undo);
			assert(ret);
			txundo.vprevout.push_back(undo);
		}
	}

	// add outputs
	ret = inputs.SetCoins(txhash, CCoins(tx, nHeight));
	assert(ret);
}

bool CScriptCheck::operator()() const {
	const CScript &scriptSig = ptxTo->vin[nIn].scriptSig;
	if (!VerifyScript(scriptSig, scriptPubKey, *ptxTo, nIn, nFlags, nHashType))
		return error("CScriptCheck() : %s VerifySignature failed", ptxTo->GetHash().ToString());
	return true;
}

bool VerifySignature(const CCoins& txFrom, const CTransaction& txTo, unsigned int nIn, unsigned int flags, int nHashType)
{
	return CScriptCheck(txFrom, txTo, nIn, flags, nHashType)();
}

bool CheckInputs(const CTransaction& tx, CValidationState &state, CCoinsViewCache &inputs, bool fScriptChecks, unsigned int flags, std::vector<CScriptCheck> *pvChecks)
{
	if (!tx.IsCoinBase())
	{
		if (pvChecks)
			pvChecks->reserve(tx.vin.size());

		// This doesn't trigger the DoS code on purpose; if it did, it would make it easier
		// for an attacker to attempt to split the network.
		if (!inputs.HaveInputs(tx))
			return state.Invalid(error("CheckInputs() : %s inputs unavailable", tx.GetHash().ToString()));

		// While checking, GetBestBlock() refers to the parent block.
		// This is also true for mempool checks.
		CBlockIndex *pindexPrev = mapBlockIndex.find(inputs.GetBestBlock())->second;
		int nSpendHeight = pindexPrev->nHeight + 1;
		int64_t nValueIn = 0;
		int64_t nFees = 0;
		for (unsigned int i = 0; i < tx.vin.size(); i++)
		{
			const COutPoint &prevout = tx.vin[i].prevout;
			const CCoins &coins = inputs.GetCoins(prevout.hash);

			// If prev is coinbase, check that it's matured
			if (coins.IsCoinBase()) {
				if (coins.nHeight < nRichForkHeight) { 
					if (nSpendHeight - coins.nHeight < COINBASE_MATURITY)
						return state.Invalid(error("CheckInputs() : tried coinbase at depth %d %d %d %d",
								nSpendHeight - coins.nHeight, nSpendHeight, coins.nHeight, COINBASE_MATURITY));
				}
			}

			// Check for negative or overflow input values
			nValueIn += coins.vout[prevout.n].nValue;
			if (!MoneyRange(coins.vout[prevout.n].nValue) || !MoneyRange(nValueIn))
				return state.DoS(100, error("CheckInputs() : txin values out of range"),REJECT_INVALID, "bad-txns-inputvalues-outofrange");

		}

		if (nValueIn < tx.GetValueOut())
			return state.DoS(100, error("CheckInputs() : %s value in < value out", tx.GetHash().ToString()),
					REJECT_INVALID, "bad-txns-in-belowout");

		// Tally transaction fees
		int64_t nTxFee = nValueIn - tx.GetValueOut();
		if (nTxFee < 0)
			return state.DoS(100, error("CheckInputs() : %s nTxFee < 0", tx.GetHash().ToString()),
					REJECT_INVALID, "bad-txns-fee-negative");
		nFees += nTxFee;
		if (!MoneyRange(nFees))
			return state.DoS(100, error("CheckInputs() : nFees out of range"),
					REJECT_INVALID, "bad-txns-fee-outofrange");

		// Skip ECDSA signature verification when connecting blocks before the last block chain checkpoint.
		if (fScriptChecks) {
			for (unsigned int i = 0; i < tx.vin.size(); i++) {
				const COutPoint &prevout = tx.vin[i].prevout;
				const CCoins &coins = inputs.GetCoins(prevout.hash);

				// Verify signature
				CScriptCheck check(coins, tx, i, flags, 0);
				if (pvChecks) {
					pvChecks->push_back(CScriptCheck());
					check.swap(pvChecks->back());
				} else if (!check()) {
					if (flags & SCRIPT_VERIFY_STRICTENC) {
						// Non-canonical failure check to determine whether to trigger DoS protection.
						CScriptCheck check(coins, tx, i, flags & (~SCRIPT_VERIFY_STRICTENC), 0);
						if (check())
							return state.Invalid(false, REJECT_NONSTANDARD, "non-canonical");
					}
					return state.DoS(100,false, REJECT_NONSTANDARD, "non-canonical");
				}
			}
		}
	}

	return true;
}

bool IsService(std::string address) {
    std::multiset<std::pair< std::string, std::tuple<std::string, std::string, std::string>>> services;
    ServiceList.GetServiceAddresses(services);

    for(std::multiset< std::pair< std::string, std::tuple<std::string, std::string, std::string> > >::const_iterator s = services.begin(); s!=services.end(); s++ )
    {
        if (address == s->first)
            return true;
    }
    return false;
}

bool DisconnectBlock(CBlock& block, CValidationState& state, CBlockIndex* pindex, CCoinsViewCache& view, bool* pfClean)
{
	assert(pindex->GetBlockHash() == view.GetBestBlock());

	if (pfClean)
		*pfClean = false;

    bool fClean = true;

    CBlockUndo blockUndo;
	CDiskBlockPos pos = pindex->GetUndoPos();
	if (pos.IsNull())
		return error("DisconnectBlock() : no undo data available");
	if (!blockUndo.ReadFromDisk(pos, pindex->pprev->GetBlockHash()))
		return error("DisconnectBlock() : failure reading undo data");

    if (blockUndo.vtxundo.size() + 1 != block.vtx.size())
		return error("DisconnectBlock() : block and undo data inconsistent");

    std::map<CScript, std::pair<int64_t, int> > addressInfo;
<<<<<<< HEAD
    std::map<std::string, std::tuple<std::string, std::string, std::string> > serviceInfo;
    std::map<CScript, std::tuple<std::string, std::string, std::string, std::string, std::string, std::string> > serviceAddressInfo;
=======
    std::map<CScript, std::tuple<std::string, std::string, std::string> > serviceInfo;
	std::map<CScript, std::tuple<std::string, std::string, std::string, std::string, std::string, std::string> > serviceTicketList;
	std::map<CScript, std::tuple<std::string, std::string> > serviceUbiList;
	std::map<CScript, std::tuple<std::string, std::string, std::string> > serviceDexList;
	std::map<CScript, std::tuple<std::string, std::string, std::string> > serviceNpoList;
	std::map<CScript, std::tuple<std::string, std::string> > serviceBookList;
>>>>>>> a63a7857

    // undo transactions in reverse order
	for (int i = block.vtx.size() - 1; i >= 0; i--) {
		const CTransaction &tx = block.vtx[i];
		uint256 hash = tx.GetHash();

		// processing outputs for address index
		for (unsigned int k = 0; k < tx.vout.size(); k++) {
			const CTxOut &out = tx.vout[k];
			const CScript &key = out.scriptPubKey;
			const int64_t &value = out.nValue;

			if (ContainsOpReturn(tx)) {
                CTxDestination des;
                ExtractDestination(key, des);
                if (CBitcoinAddress(des).ToString() == "B9TRXJzgUJZZ5zPZbywtNfZHeu492WWRxc" && value == 1000000000) {
                //if (CBitcoinAddress(des).ToString() == "B8dytMfspUhgMQUWGgdiR3QT8oUbNS9QVn") { // min addressa vid testun
                    for (unsigned int l = 0; l < tx.vout.size(); l++) {
                        const CTxOut &outService = tx.vout[l];
                        const CScript &keyService = outService.scriptPubKey;

                        std::string hexString = HexStr(keyService);
                        std::string hexData;
                        std::string newService;
                        std::string serviceName;
                        std::string serviceAddress;
                        std::string serviceType;
                        if (hexString.substr(0, 2) == "6a") {
                            hexData = hexString.substr(4, hexString.size());
                            // NEW SERVICE
                            // If op_return starts with "NS" (new service)
                            if (hexData.substr(0, 4) == "4e53") {
                                newService = hexData.substr(4, hexString.size());
                                std::vector<std::string> strs = splitString(newService, "20");
                                if (strs.size() == 3) {
                                    serviceName = strs.at(0);
                                    serviceAddress = strs.at(1);
                                    serviceType = strs.at(2);

<<<<<<< HEAD
                                    std::string asciiAddress = hexToAscii(serviceAddress);
                                    CBitcoinAddress sAddress = CBitcoinAddress(asciiAddress);
                                    if (sAddress.IsValid() && !IsService(asciiAddress)) {
=======
                                    CBitcoinAddress sAddress = CBitcoinAddress(hexToAscii(serviceAddress));
                                    if (sAddress.IsValid() && serviceName.length() <= 40 && (hexToAscii(serviceType) == "1" || hexToAscii(serviceType) == "2" || hexToAscii(serviceType) == "3"|| hexToAscii(serviceType) == "4"|| hexToAscii(serviceType) == "5"|| hexToAscii(serviceType) == "6")) {
>>>>>>> a63a7857
                                        std::tuple<std::string, std::string, std::string> value;
                                        if (!view.GetServiceInfo(asciiAddress, value)) {
                                            return state.Abort(_("Failed to read service index"));
                                        } else {
                                            value = std::make_tuple("NS", hexToAscii(serviceName), hexToAscii(serviceType));
                                            assert(view.SetServiceInfo(asciiAddress, value));
                                            serviceInfo[asciiAddress] = value;

                                            if (pwalletMain) {
                                                pwalletMain->NotifyServicePageChanged(pwalletMain, hexToAscii(serviceName),
                                                        hexToAscii(serviceAddress),
                                                        hexToAscii(serviceType), CT_NEW);
                                            }
                                        }
                                    }

                                }
                            }
                        }
                    }
                } else {
                    std::string toAddress = CBitcoinAddress(des).ToString();
                    /*std::multiset<std::pair< std::string, std::tuple<std::string, std::string, std::string>>> retset;
                    ServiceList.GetServiceAddresses(retset);
                    bool isService = false;

                    for(std::multiset< std::pair< std::string, std::tuple<std::string, std::string, std::string> > >::const_iterator it = retset.begin(); it!=retset.end(); it++ )
                    {
                        if (toAddress == it->first) {
                            isService = true;
                        }
                    }*/

                    //if (CBitcoinAddress(toAddress).IsValid() && (std::find(serviceAddressList.begin(), serviceAddressList.end(), toAddress) != serviceAddressList.end())) {
                    if (CBitcoinAddress(toAddress).IsValid() && IsService(toAddress)) { // vantar && addressan er a service listanum
                        for(unsigned int l = 0; l < tx.vout.size(); l++) {
                            const CTxOut &outService = tx.vout[l];
                            const CScript &keyService = outService.scriptPubKey;

                            std::string hexString = HexStr(keyService);

                            // If the scriptPubKey contains OP_RETURN(6a)
							if (hexString.substr(0, 2) == "6a") {
								std::string hexData = hexString.substr(4, hexString.size());
								// If the string starts with "new ticket"
								if (hexData.substr(0, 20) == "6e6577207469636b6574") {
									std::string newTicket = hexData.substr(20, hexString.size());
									std::vector<std::string> strs = splitString(newTicket, "20");
									// The string has to have 5 params to be valid as a service and saved into the db
									if (strs.size() == 5) {
										std::string ticketLocation = strs.at(0);
										std::string ticketName = strs.at(1);
										std::string ticketDateAndTime = strs.at(2);
										std::string ticketValue = strs.at(3);
										std::string ticketAddress = strs.at(4);
										CBitcoinAddress newTicketAddress = CBitcoinAddress(hexToAscii(ticketAddress));
										// If the ticket address is valid then save it to the db
										//TODO bæta við check á dateandtime
										if (is_number(hexToAscii(ticketValue))) {
											LogPrintStr("is_number er true");
										} else {
											LogPrintStr("is_number er false");
										}
										if (is_date(hexToAscii(ticketDateAndTime))) {
											LogPrintStr("is_date er true");
										} else {
											LogPrintStr("is_date er false");
										}
										if (newTicketAddress.IsValid() && is_number(hexToAscii(ticketValue)) && is_date(hexToAscii(ticketDateAndTime)) && ticketLocation.length() <= 40 && ticketName.length() <= 40) {
											std::tuple<std::string, std::string, std::string, std::string, std::string, std::string> value;
											if(!view.GetTicketList(keyService,value))
												return state.Abort(_("Failed to read ticket index"));
											else {
												value = std::make_tuple(toAddress, hexToAscii(ticketLocation), hexToAscii(ticketName), hexToAscii(ticketDateAndTime), hexToAscii(ticketValue), hexToAscii(ticketAddress));
												assert(view.SetTicketList(keyService,value));
												serviceTicketList[keyService]=value;
												
												if (pwalletMain)
                                                {
                                                    pwalletMain->NotifyTicketPageChanged(pwalletMain,
                                                                                         hexToAscii(ticketName),
                                                                                         hexToAscii(ticketLocation),
                                                                                         hexToAscii(ticketDateAndTime),
                                                                                         hexToAscii(ticketValue),
                                                                                         hexToAscii(ticketAddress),
                                                                                         toAddress,
                                                                                         CT_NEW);
                                                }
											}
										}
									}
								}

								// If the string starts with "new ubi"
								else if (hexData.substr(0, 14) == "6e657720756269") {
									std::string newUbi = hexData.substr(14, hexString.size());
									std::vector<std::string> strs = splitString(newUbi, "20");
									// The string has to have 1 params to be valid as a ubi and saved into the db
									if (strs.size() == 1) {
										std::string ubiAddress = strs.at(0);
										CBitcoinAddress newUbiAddress = CBitcoinAddress(hexToAscii(ubiAddress));
										if (newUbiAddress.IsValid()) {
											std::tuple<std::string, std::string> value;
											if(!view.GetUbiList(keyService,value))
												return state.Abort(_("Failed to read ubi index"));
											else {
												value = std::make_tuple(toAddress, hexToAscii(ubiAddress));
												assert(view.SetUbiList(keyService,value));
												serviceUbiList[keyService]=value;
											}
										}
									}
								}
								
								// If the string starts with "new dex"
								else if (hexData.substr(0, 14) == "6e657720646578") {
									std::string newDex = hexData.substr(14, hexString.size());
									std::vector<std::string> strs = splitString(newDex, "20");
									// The string has to have 2 params to be valid as a dex and saved into the db
									if (strs.size() == 2) {
										std::string dexAddress = strs.at(0);
										std::string dexDescription= strs.at(1);
										CBitcoinAddress newDexAddress = CBitcoinAddress(hexToAscii(dexAddress));
										if (newDexAddress.IsValid() && dexDescription.length() <= 60) {
											std::tuple<std::string, std::string, std::string> value;
											if(!view.GetDexList(keyService, value))
												return state.Abort(_("Failed to read dex index"));
											else {
												value = std::make_tuple(toAddress, hexToAscii(dexAddress), hexToAscii(dexDescription));
												assert(view.SetDexList(keyService,value));
												serviceDexList[keyService]=value;
											}
										}
									}
								}
								
								// If the string starts with "new npo"
								else if (hexData.substr(0, 14) == "6e6577206e706f") {
									std::string newNpo = hexData.substr(14, hexString.size());
									std::vector<std::string> strs = splitString(newNpo, "20");
									// The string has to have 2 params to be valid as a npo and saved into the db
									if (strs.size() == 2) {
										std::string npoName = strs.at(0);
										std::string npoAddress = strs.at(1);
										CBitcoinAddress newNpoAddress = CBitcoinAddress(hexToAscii(npoAddress));
										if (newNpoAddress.IsValid() && npoName.length() <= 40) {
											std::tuple<std::string, std::string, std::string> value;
											if(!view.GetNpoList(keyService,value))
												return state.Abort(_("Failed to read npo index"));
											else {
												value = std::make_tuple(toAddress, hexToAscii(npoName), hexToAscii(npoAddress));
												assert(view.SetNpoList(keyService,value));
												serviceNpoList[keyService]=value;
											}
										}
									}
								}

								// If the string starts with "new book"
								else if (hexData.substr(0, 16) == "6e657720626f6f6b") {
									std::string newBookChapter = hexData.substr(16, hexString.size());
									std::tuple<std::string, std::string> value;
									if(!view.GetBookList(keyService,value))
										return state.Abort(_("Failed to read book index"));
									else {
										value = std::make_tuple(toAddress, hexToAscii(newBookChapter));
										assert(view.SetBookList(keyService,value));
										serviceBookList[keyService]=value;
									}
								}
								
                                // DELETE SERVICE
                                // If op_return begins with "DS"
                                if (hexData.substr(0, 4) == "4453") {
                                    std::string deleteService = hexData.substr(4, hexString.size());
                                    std::vector<std::string> strs = splitString(deleteService, "20");
                                    if (strs.size() == 3) {
                                        std::string serviceName = strs.at(0);
                                        std::string serviceAddress = strs.at(1);
                                        std::string serviceType = strs.at(2);

                                        std::string asciiAddress = hexToAscii(serviceAddress);
                                        CBitcoinAddress sAddress = CBitcoinAddress(asciiAddress);
                                        if (sAddress.IsValid() && IsService(asciiAddress)) {
                                            std::tuple<std::string, std::string, std::string> value;
                                            value = std::make_tuple("DS", hexToAscii(serviceName), hexToAscii(serviceType));
                                            assert(view.SetServiceInfo(asciiAddress, value));
                                            serviceInfo[asciiAddress] = value;

                                            if (pwalletMain) {
                                                pwalletMain->NotifyServicePageChanged(pwalletMain, hexToAscii(serviceName),
                                                        hexToAscii(serviceAddress),
                                                        hexToAscii(serviceType), CT_DELETED);
                                            }
                                        }
                                    }
                                }
                            }
                        }
                    }
                }
            }
            if (key.IsPayToPublicKeyHash() || key.IsPayToScriptHash())
			{
				std::pair<int64_t, int> value;
				if(!view.GetAddressInfo(key,value))
					return state.Abort(_("Failed to read address index"));
				else {
					value = std::make_pair(value.first - out.nValue, pindex->nHeight);
					assert(view.SetAddressInfo(key,value));
					addressInfo[key]=value;
				}
			}
		}

		// Check that all outputs are available and match the outputs in the block itself exactly.
		CCoins outsEmpty;
		CCoins &outs = view.HaveCoins(hash) ? view.GetCoins(hash) : outsEmpty;
		outs.ClearUnspendable();

		CCoins outsBlock = CCoins(tx, pindex->nHeight);
		// The CCoins serialization does not serialize negative numbers.
		if (outsBlock.nVersion < 0)
			outs.nVersion = outsBlock.nVersion;
		if (outs != outsBlock)
			fClean = fClean && error("DisconnectBlock() : added transaction mismatch? database corrupted");

		// remove outputs
		outs = CCoins();

		// restore inputs
		if (i > 0) { // not coinbases
			const CTxUndo &txundo = blockUndo.vtxundo[i-1];
			if (txundo.vprevout.size() != tx.vin.size())
				return error("DisconnectBlock() : transaction and undo data inconsistent");
			for (unsigned int j = tx.vin.size(); j-- > 0;)
			{
				const COutPoint &out = tx.vin[j].prevout;
				const CTxInUndo &undo = txundo.vprevout[j];
				CCoins coins;
				view.GetCoins(out.hash, coins); // this can fail if the prevout was already entirely spent
				if (undo.nHeight != 0) {
					// undo data contains height: this is the last output of the prevout tx being spent
					if (!coins.IsPruned())
						fClean = fClean && error("DisconnectBlock() : undo data overwriting existing transaction");
					coins = CCoins();
					coins.fCoinBase = undo.fCoinBase;
					coins.nHeight = undo.nHeight;
					coins.nVersion = undo.nVersion;
				} else {
					if (coins.IsPruned())
						fClean = fClean && error("DisconnectBlock() : undo data adding output to missing transaction");
				}
				if (coins.IsAvailable(out.n))
					fClean = fClean && error("DisconnectBlock() : undo data overwriting existing output");
				if (coins.vout.size() < out.n+1)
					coins.vout.resize(out.n+1);
				coins.vout[out.n] = undo.txout;
				if (!view.SetCoins(out.hash, coins))
					return error("DisconnectBlock() : cannot restore coin inputs");

				// processing inputs for address index
            	const CTxIn input = tx.vin[j];
				const CTxOut &prevout = view.GetOutputFor(tx.vin[j]);
				const CScript &key = prevout.scriptPubKey;

				if (key.IsPayToPublicKeyHash() || key.IsPayToScriptHash()) 
				{
					std::pair<int64_t, int> value;
					
					int64_t nBalance =(view.GetAddressInfo(key,value)) ? value.first + prevout.nValue : prevout.nValue;
					value = std::make_pair(nBalance, pindex->nHeight);
					assert(view.SetAddressInfo(key,value));
					addressInfo[key]=value;
				}
			}
		}
	}

	// move best block pointer to prevout block
	view.SetBestBlock(pindex->pprev->GetBlockHash());

	if (pfClean) { 
		*pfClean = fClean;
		return true;
	}

    if(!RichList.UpdateAddressInfo(addressInfo)) {
    	return state.Abort(_("Failed to update rich list"));
    }

    if(!ServiceList.UpdateServiceInfo(serviceInfo)) {
        return state.Abort(_("Failed to update service list"));
    }

    if(!ServiceItemList.UpdateTicketList(serviceTicketList)) { //Virkar ef a að vera eins og richlist
        return state.Abort(_("Failed to update service ticket list"));
    }
	
    if(!ServiceItemList.UpdateUbiList(serviceUbiList)) { //Virkar ef a að vera eins og richlist
        return state.Abort(_("Failed to update service ubi list"));
    }

    if(!ServiceItemList.UpdateDexList(serviceDexList)) { //Virkar ef a að vera eins og richlist
        return state.Abort(_("Failed to update service dex list"));
    }
	
    if(!ServiceItemList.UpdateNpoList(serviceNpoList)) { //Virkar ef a að vera eins og richlist
        return state.Abort(_("Failed to update service npo list"));
    }
	
    if(!ServiceItemList.UpdateBookList(serviceBookList)) { //Virkar ef a að vera eins og richlist
        return state.Abort(_("Failed to update service book list"));
    }

	return fClean;
}

void static FlushBlockFile(bool fFinalize = false)
{
	LOCK(cs_LastBlockFile);

	CDiskBlockPos posOld(nLastBlockFile, 0);

	FILE *fileOld = OpenBlockFile(posOld);
	if (fileOld) {
		if (fFinalize)
			TruncateFile(fileOld, infoLastBlockFile.nSize);
		FileCommit(fileOld);
		fclose(fileOld);
	}

	fileOld = OpenUndoFile(posOld);
	if (fileOld) {
		if (fFinalize)
			TruncateFile(fileOld, infoLastBlockFile.nUndoSize);
		FileCommit(fileOld);
		fclose(fileOld);
	}
}

bool FindUndoPos(CValidationState &state, int nFile, CDiskBlockPos &pos, unsigned int nAddSize);

static CCheckQueue<CScriptCheck> scriptcheckqueue(128);

void ThreadScriptCheck() {
	RenameThread("bitcoin-scriptch");
	scriptcheckqueue.Thread();
}

bool ConnectBlock(CBlock& block, CValidationState& state, CBlockIndex* pindex, CCoinsViewCache& view, bool fJustCheck, bool fRichCheck)
{ //TODO: fjarlægja richcheck úr stikum
	AssertLockHeld(cs_main);
	// Check it again in case a previous version let a bad block in
	if (!CheckBlock(block, state, !fJustCheck, !fJustCheck))
		return false;

	// verify that the view's current state corresponds to the previous block
	uint256 hashPrevBlock = pindex->pprev == NULL ? uint256(0) : pindex->pprev->GetBlockHash();
	assert(hashPrevBlock == view.GetBestBlock());

	// Genesis block exception, skipping connection of its transactions(its coinbase is unspendable)
	if (block.GetHash() == Params().HashGenesisBlock()) {
		view.SetBestBlock(pindex->GetBlockHash());
		return true;
	}

	bool fScriptChecks = pindex->nHeight >= Checkpoints::GetTotalBlocksEstimate();
	// Blocks 231253-231311 are inconsistent with the consensus protocol as well as 
	// 289701-289758; 319168-319173; 327532-327536; 334558-334567; 340449-340450; 341431-341434, 342073-342074, 343497-343498
	// 345887-345888; 347035-347036; 355209-355214; 360604-360608; 363847-363848; 367887-367894; 369838-370005;
    fRichCheck = fRichCheck && pindex->nHeight > 370005;

	// Do not allow blocks that contain transactions which 'overwrite' older transactions,
	// unless those are already completely spent.
	// If such overwrites are allowed, coinbases and transactions depending upon those
	// can be duplicated to remove the ability to spend the first instance -- even after
	// being sent to another address.
	// See BIP30 and http://r6.ca/blog/20120206T005236Z.html for more information.
	// This logic is not necessary for memory pool transactions, as AcceptToMemoryPool
	// already refuses previously-known transaction ids entirely.
	for (unsigned int i = 0; i < block.vtx.size(); i++) {
		uint256 hash = block.GetTxHash(i);
		if (view.HaveCoins(hash) && !view.GetCoins(hash).IsPruned())
			return state.DoS(100, error("ConnectBlock() : tried to overwrite transaction"),
					REJECT_INVALID, "bad-txns-BIP30");
	}

	unsigned int flags = SCRIPT_VERIFY_NOCACHE | SCRIPT_VERIFY_P2SH;

	CBlockUndo blockundo;

	CCheckQueueControl<CScriptCheck> control(fScriptChecks && nScriptCheckThreads ? &scriptcheckqueue : NULL);

	int64_t nStart = GetTimeMicros();
	int64_t nFees = 0;
	int nInputs = 0;
	unsigned int nSigOps = 0;
	CDiskTxPos pos(pindex->GetBlockPos(), GetSizeOfCompactSize(block.vtx.size()));
	std::vector<std::pair<uint256, CDiskTxPos> > vPos;
	vPos.reserve(block.vtx.size());
	std::map<CScript, std::pair<int64_t, int> > addressInfo;
<<<<<<< HEAD
    std::map<std::string, std::tuple<std::string, std::string, std::string> > serviceInfo;
    std::map<CScript, std::tuple<std::string, std::string, std::string, std::string, std::string, std::string> > serviceAddressInfo;
=======
    std::map<CScript, std::tuple<std::string, std::string, std::string> > serviceInfo;
    std::map<CScript, std::tuple<std::string, std::string, std::string, std::string, std::string, std::string> > serviceTicketList;
    std::map<CScript, std::tuple<std::string, std::string> > serviceUbiList;
    std::map<CScript, std::tuple<std::string, std::string, std::string> > serviceDexList;
    std::map<CScript, std::tuple<std::string, std::string, std::string> > serviceNpoList;
    std::map<CScript, std::tuple<std::string, std::string> > serviceBookList;
>>>>>>> a63a7857

    for (unsigned int i = 0; i < block.vtx.size(); i++)
	{
		const CTransaction &tx = block.vtx[i];

		nInputs += tx.vin.size();
		nSigOps += GetLegacySigOpCount(tx);

		unsigned int maxBlockSize;
		GetMaxBlockSizeByBlock(block,maxBlockSize);

		unsigned int maxBlockSigops=maxBlockSize/50;

		if (nSigOps > maxBlockSigops)
			return state.DoS(100, error("ConnectBlock() : too many sigops"),
					REJECT_INVALID, "bad-blk-sigops");

		if (!tx.IsCoinBase())
		{
			if (!view.HaveInputs(tx))
				return state.DoS(100, error("ConnectBlock() : inputs missing/spent"),
						REJECT_INVALID, "bad-txns-inputs-missingorspent");

			// processing inputs for address index
			for (size_t j = 0; j < tx.vin.size(); j++) 
			{
            	const CTxIn input = tx.vin[j];
				const CTxOut &prevout = view.GetOutputFor(tx.vin[j]);
				const CScript &key = prevout.scriptPubKey;

				if (key.IsPayToPublicKeyHash() || key.IsPayToScriptHash())
				{					
					std::pair<int64_t, int> value;
					if(!view.GetAddressInfo(key,value))
						return state.Abort(_("Failed to get address index"));
					else {
						value = std::make_pair(value.first - prevout.nValue, pindex->nHeight);
						assert(view.SetAddressInfo(key,value));
						addressInfo[key]=value;
					}
				}
			}

			// Add in sigops done by pay-to-script-hash inputs.
			nSigOps += GetP2SHSigOpCount(tx, view);
			if (nSigOps > maxBlockSigops)
				return state.DoS(100, error("ConnectBlock() : too many sigops"),
						REJECT_INVALID, "bad-blk-sigops");
			
			nFees += view.GetValueIn(tx)-tx.GetValueOut();

			std::vector<CScriptCheck> vChecks;
			if (!CheckInputs(tx, state, view, fScriptChecks, flags, nScriptCheckThreads ? &vChecks : NULL))
				return false;
			control.Add(vChecks);
		}

		// processing outputs for address index
		for (unsigned int k = 0; k < tx.vout.size(); k++) {
			const CTxOut &out = tx.vout[k];
			const CScript &key = out.scriptPubKey;
			const int64_t &value = out.nValue;

			if (ContainsOpReturn(tx)) {
			    // SERVICE
                CTxDestination des;
                ExtractDestination(key, des);
                if (CBitcoinAddress(des).ToString() == "B9TRXJzgUJZZ5zPZbywtNfZHeu492WWRxc"&& value == 1000000000) {
                //if (CBitcoinAddress(des).ToString() == "B8dytMfspUhgMQUWGgdiR3QT8oUbNS9QVn") { // min addressa vid testun
                    for (unsigned int l = 0; l < tx.vout.size(); l++) {
                        const CTxOut &outService = tx.vout[l];
                        const CScript &keyService = outService.scriptPubKey;

                        std::string hexString = HexStr(keyService);
                        std::string hexData;
                        std::string newService;
                        std::string serviceName;
                        std::string serviceAddress;
                        std::string serviceType;

                        // Get the op_return hex value
                        if (hexString.substr(0, 2) == "6a") {
                            // Get the op_return value
                            hexData = hexString.substr(4, hexString.size());
                            // Continue if data string begins with "NS" (new service)
                            if (hexData.substr(0, 4) == "4e53") {
                                // Retrieve data that follows "NS"
                                newService = hexData.substr(4, hexString.size());
                                std::vector<std::string> strs = splitString(newService, "20");
                                if (strs.size() == 3) {
                                    serviceName = strs.at(0);
                                    serviceAddress = strs.at(1);
                                    serviceType = strs.at(2);

<<<<<<< HEAD
                                    std::string asciiAddress = hexToAscii(serviceAddress);
                                    CBitcoinAddress sAddress = CBitcoinAddress(asciiAddress);

                                    if (sAddress.IsValid() && !IsService(asciiAddress)) {
=======
                                    CBitcoinAddress sAddress = CBitcoinAddress(hexToAscii(serviceAddress));
                                    // Check whether address field contains a valid address
                                    if (sAddress.IsValid() && serviceName.length() <= 40 && (hexToAscii(serviceType) == "1" || hexToAscii(serviceType) == "2" || hexToAscii(serviceType) == "3"|| hexToAscii(serviceType) == "4"|| hexToAscii(serviceType) == "5"|| hexToAscii(serviceType) == "6")) {
>>>>>>> a63a7857
                                        std::tuple<std::string, std::string, std::string> value;
                                        value = std::make_tuple("NS", hexToAscii(serviceName), hexToAscii(serviceType));
                                        assert(view.SetServiceInfo(asciiAddress, value));
                                        serviceInfo[asciiAddress] = value;

                                        if (pwalletMain)
                                        {
                                            pwalletMain->NotifyServicePageChanged(pwalletMain, hexToAscii(serviceName),
                                                    hexToAscii(serviceAddress),
                                                    hexToAscii(serviceType), CT_NEW);
                                        }
                                    }
                                }
                            }
                        }
                    }
                } else {  //kommentad ut medan min addressa vid testun
                    // TICKET SALES
                    std::string toAddress = CBitcoinAddress(des).ToString();
                    /*std::multiset<std::pair< std::string, std::tuple<std::string, std::string, std::string>>> retset;
                    ServiceList.GetServiceAddresses(retset);
                    bool isService = false;

                    for(std::multiset< std::pair< std::string, std::tuple<std::string, std::string, std::string> > >::const_iterator it = retset.begin(); it!=retset.end(); it++ )
                    {
                        if (toAddress == it->first) {
                            isService = true;
                        }
                    }*/

                    //if (CBitcoinAddress(toAddress).IsValid() && (std::find(serviceAddressList.begin(), serviceAddressList.end(), toAddress) != serviceAddressList.end())) {
                    if (CBitcoinAddress(toAddress).IsValid() && IsService(toAddress)) { // vantar && addressan er a service listanum
                        for (unsigned int l = 0; l < tx.vout.size(); l++) {
                            const CTxOut &outService = tx.vout[l];
                            const CScript &keyService = outService.scriptPubKey;
                            std::string hexString = HexStr(keyService);

                            // If the scriptPubKey contains OP_RETURN(6a)
							if (hexString.substr(0, 2) == "6a") {
								std::string hexData = hexString.substr(4, hexString.size());
								// If the string starts with "new ticket"
								if (hexData.substr(0, 20) == "6e6577207469636b6574") {
									std::string newTicket = hexData.substr(20, hexString.size());
									std::vector<std::string> strs = splitString(newTicket, "20");
									// The string has to have 5 params to be valid as a service and saved into the db
									if (strs.size() == 5) {
										std::string ticketLocation = strs.at(0);
										std::string ticketName = strs.at(1);
										std::string ticketDateAndTime = strs.at(2);
										std::string ticketValue = strs.at(3);
										std::string ticketAddress = strs.at(4);
										CBitcoinAddress newTicketAddress = CBitcoinAddress(hexToAscii(ticketAddress));
										// If the ticket address is valid then save it to the db
										//TODO bæta við check á dateandtime
										if (is_number(hexToAscii(ticketValue))) {
											LogPrintStr("is_number er true");
										} else {
											LogPrintStr("is_number er false");
										}
										if (is_date(hexToAscii(ticketDateAndTime))) {
											LogPrintStr("is_date er true");
										} else {
											LogPrintStr("is_date er false");
										}
										if (newTicketAddress.IsValid() && is_number(hexToAscii(ticketValue)) && is_date(hexToAscii(ticketDateAndTime)) && ticketLocation.length() <= 40 && ticketName.length() <= 40) {
											std::tuple<std::string, std::string, std::string, std::string, std::string, std::string> value;
											value = std::make_tuple(toAddress, hexToAscii(ticketLocation), hexToAscii(ticketName), hexToAscii(ticketDateAndTime), hexToAscii(ticketValue), hexToAscii(ticketAddress));
											assert(view.SetTicketList(keyService,value));
											serviceTicketList[keyService]=value;

											 if (pwalletMain)
                                            {
                                                pwalletMain->NotifyTicketPageChanged(pwalletMain,
                                                        hexToAscii(ticketName),
                                                        hexToAscii(ticketLocation),
                                                        hexToAscii(ticketDateAndTime),
                                                        hexToAscii(ticketValue),
                                                        hexToAscii(ticketAddress),
                                                        toAddress,
                                                        CT_NEW);
                                            }
<<<<<<< HEAD
                                        }
                                    }
                                }
                                // If op_return begins with "DS"
                                if (hexData.substr(0, 4) == "4453") {
                                    std::string deleteService = hexData.substr(4, hexString.size());
=======
										}
									}
								}
								// If the string starts with "new ubi"
								else if (hexData.substr(0, 14) == "6e657720756269") {
									std::string newUbi = hexData.substr(14, hexString.size());
									std::vector<std::string> strs = splitString(newUbi, "20");
									// The string has to have 1 params to be valid as a ubi and saved into the db
									if (strs.size() == 1) {
										std::string ubiAddress = strs.at(0);
										CBitcoinAddress newUbiAddress = CBitcoinAddress(hexToAscii(ubiAddress));
										if (newUbiAddress.IsValid()) {
											std::tuple<std::string, std::string> value;
											value = std::make_tuple(toAddress, hexToAscii(ubiAddress));
											assert(view.SetUbiList(keyService,value));
											serviceUbiList[keyService]=value;
										}
									}
								}
								
								// If the string starts with "new dex"
								else if (hexData.substr(0, 14) == "6e657720646578") {
									std::string newDex = hexData.substr(14, hexString.size());
									std::vector<std::string> strs = splitString(newDex, "20");
									// The string has to have 2 params to be valid as a dex and saved into the db
									if (strs.size() == 2) {
										std::string dexAddress = strs.at(0);
										std::string dexDescription = strs.at(1);
										CBitcoinAddress newDexAddress = CBitcoinAddress(hexToAscii(dexAddress));
										if (newDexAddress.IsValid() && dexDescription.length() <= 60) {
											std::tuple<std::string, std::string, std::string> value;
											value = std::make_tuple(toAddress, hexToAscii(dexAddress), hexToAscii(dexDescription));
											assert(view.SetDexList(keyService,value));
											serviceDexList[keyService]=value;
										}
									}
								}
								
								// If the string starts with "new npo"
								else if (hexData.substr(0, 14) == "6e6577206e706f") {
									std::string newNpo = hexData.substr(14, hexString.size());
									std::vector<std::string> strs = splitString(newNpo, "20");
									// The string has to have 2 params to be valid as a npo and saved into the db
									if (strs.size() == 2) {
										std::string npoName = strs.at(0);
										std::string npoAddress = strs.at(1);
										CBitcoinAddress newNpoAddress = CBitcoinAddress(hexToAscii(npoAddress));
										if (newNpoAddress.IsValid() && npoName.length() <= 40) {
											std::tuple<std::string, std::string, std::string> value;
											value = std::make_tuple(toAddress, hexToAscii(npoName), hexToAscii(npoAddress));
											assert(view.SetNpoList(keyService,value));
											serviceNpoList[keyService]=value;
										}
									}
								}

								// If the string starts with "new book"
								else if (hexData.substr(0, 16) == "6e657720626f6f6b") {
									std::string newBookChapter = hexData.substr(16, hexString.size());
									std::tuple<std::string, std::string> value;
									value = std::make_tuple(toAddress, hexToAscii(newBookChapter));
									assert(view.SetBookList(keyService,value));
									serviceBookList[keyService]=value;
								}

                                // If op_return begins with "del service"
                                if (hexData.substr(0, 22) == "64656c2073657276696365") {
                                    std::string deleteService = hexData.substr(22, hexString.size());
>>>>>>> a63a7857
                                    std::vector<std::string> strs = splitString(deleteService, "20");
                                    if (strs.size() == 3) {
                                        std::string serviceName = strs.at(0);
                                        std::string serviceAddress = strs.at(1);
                                        std::string serviceType = strs.at(2);

                                        std::string asciiAddress = hexToAscii(serviceAddress);
                                        CBitcoinAddress sAddress = CBitcoinAddress(asciiAddress);
                                        if (sAddress.IsValid() && IsService(asciiAddress)) {
                                            std::tuple<std::string, std::string, std::string> value;
                                            value = std::make_tuple("DS", hexToAscii(serviceName), hexToAscii(serviceType));
                                            assert(view.SetServiceInfo(asciiAddress, value));
                                            serviceInfo[asciiAddress] = value;

                                            if (pwalletMain) {
                                                pwalletMain->NotifyServicePageChanged(pwalletMain, hexToAscii(serviceName),
                                                        hexToAscii(serviceAddress),
                                                        hexToAscii(serviceType), CT_DELETED);
                                            }
                                        }
                                    }
                                }
                            }
                        }
                    }
                }
            }

            if (key.IsPayToScriptHash() || key.IsPayToPublicKeyHash())
			{					
				std::pair<int64_t, int> value;
				if(!view.GetAddressInfo(key,value))
					value = std::make_pair(out.nValue, pindex->nHeight);
				else {
					int64_t nBalance = value.first + out.nValue;
					int nHeight = (pindex->nHeight < nRichForkV2Height || tx.IsCoinBase() || (nBalance >= RICH_AMOUNT && value.first < RICH_AMOUNT)) ? pindex -> nHeight : value.second;
					value = std::make_pair(nBalance,nHeight);
				}
				assert(view.SetAddressInfo(key,value));
				addressInfo[key]=value;	
			} 
		}

		CTxUndo txundo;
		UpdateCoins(tx, state, view, txundo, pindex->nHeight, block.GetTxHash(i));
		if (!tx.IsCoinBase())
			blockundo.vtxundo.push_back(txundo);

		vPos.push_back(std::make_pair(block.GetTxHash(i), pos));
		pos.nTxOffset += ::GetSerializeSize(tx, SER_DISK, CLIENT_VERSION);
	}     
    
	int64_t nTime = GetTimeMicros() - nStart;
	if (fBenchmark)
		LogPrintf("- Connect %u transactions: %.2fms (%.3fms/tx, %.3fms/txin)\n", (unsigned)block.vtx.size(), 0.001 * nTime, 0.001 * nTime / block.vtx.size(), nInputs <= 1 ? 0 : 0.001 * nTime / (nInputs-1));

	if (block.vtx[0].GetValueOut() > GetBlockValue(pindex->nHeight, nFees) + 2*GetBlockValueDividends(pindex->nHeight))
		return state.DoS(100,
				error("ConnectBlock() : coinbase pays too much (actual=%d vs limit=%d)",
						block.vtx[0].GetValueOut(), GetBlockValue(pindex->nHeight, nFees)),
						REJECT_INVALID, "bad-cb-amount"); 
    
    // The coinbase tx must be split: 10% to the miner, 45% to the correct rich address and 45% to one of the EIAS addresses
    if(pindex != NULL && pindex->nHeight >= nRichForkHeight)
    {
    	bool fRichPayment = !fRichCheck;
    	bool fEIASPayment = false;
    	int64_t nValueDividends = GetBlockValueDividends(pindex -> nHeight);
    	CScript richScriptPubKey;
    	CScript EIASScriptPubKey = RichList.NextEIASScriptPubKey(pindex->pprev->nHeight);
    	if(!RichList.NextRichScriptPubKey(richScriptPubKey))
    		richScriptPubKey = RichList.NextEIASScriptPubKey(pindex->pprev->nHeight + 1);

    	BOOST_FOREACH(const CTxOut &txout, block.vtx[0].vout)
    	{
    		if(txout.nValue == nValueDividends)
    		{	// more than one payment of any type would result in the coinbase paying too much
    			if(txout.scriptPubKey == EIASScriptPubKey)
    				fEIASPayment = true;
    			else if(txout.scriptPubKey == richScriptPubKey)
    				fRichPayment = true;
    		}

    		if(fRichPayment && fEIASPayment)
    			break;	
    	}

        if (!fEIASPayment)
        {
            return state.DoS(100, error("ConnectBlock() : EIAS address not correct"), REJECT_INVALID, "bad-eias-payment");
        }     
        if(!fRichPayment)
        {
        	if(!RichList.IsForked())
        		return state.DoS(100, error("ConnectBlock() : rich address not getting paid correctly"), REJECT_INVALID, "bad-rich-payment");
        	else
        		return state.Abort(_("Rich list may be compromised"));
        }

        nTime = GetTimeMicros() - nStart;
    	if (fBenchmark)
			LogPrintf("- Connect EIAS/Rich: %.2fms (fRichCheck: %s)\n", 0.001 * nTime, fRichCheck);
    }
    
	if (!control.Wait())
		return state.DoS(100, false);
	int64_t nTime2 = GetTimeMicros() - nStart;
	if (fBenchmark)
		LogPrintf("- Verify %u txins: %.2fms (%.3fms/txin)\n", nInputs - 1, 0.001 * nTime2, nInputs <= 1 ? 0 : 0.001 * nTime2 / (nInputs-1));

	if (fJustCheck)
		return true;

	// Write undo information to disk
	if (pindex->GetUndoPos().IsNull() || (pindex->nStatus & BLOCK_VALID_MASK) < BLOCK_VALID_SCRIPTS)
	{
		if (pindex->GetUndoPos().IsNull()) {
			CDiskBlockPos pos;
			if (!FindUndoPos(state, pindex->nFile, pos, ::GetSerializeSize(blockundo, SER_DISK, CLIENT_VERSION) + 40))
				return error("ConnectBlock() : FindUndoPos failed");
			if (!blockundo.WriteToDisk(pos, pindex->pprev->GetBlockHash()))
				return state.Abort(_("Failed to write undo data"));

			// update nUndoPos in block index
			pindex->nUndoPos = pos.nPos;
			pindex->nStatus |= BLOCK_HAVE_UNDO;
		}

		pindex->nStatus = (pindex->nStatus & ~BLOCK_VALID_MASK) | BLOCK_VALID_SCRIPTS;

		CDiskBlockIndex blockindex(pindex);
		if (!pblocktree->WriteBlockIndex(blockindex))
			return state.Abort(_("Failed to write block index"));
	}

	if (fTxIndex) {
		if (!pblocktree->WriteTxIndex(vPos))
			return state.Abort(_("Failed to write transaction index"));
	}
	// updated after the rich payment check
    if(!RichList.UpdateAddressInfo(addressInfo)) {
    	return state.Abort(_("Failed to update rich list"));
    }

    if(!ServiceList.UpdateServiceInfo(serviceInfo)) {
        return state.Abort(_("Failed to update service list"));
    }

    if(!ServiceItemList.UpdateTicketList(serviceTicketList)) {
        return state.Abort(_("Failed to update service ticket list"));
    }
	
    if(!ServiceItemList.UpdateUbiList(serviceUbiList)) {
        return state.Abort(_("Failed to update service ubi list"));
    }

    if(!ServiceItemList.UpdateDexList(serviceDexList)) {
        return state.Abort(_("Failed to update service dex list"));
    }
	
    if(!ServiceItemList.UpdateNpoList(serviceNpoList)) {
        return state.Abort(_("Failed to update service npo list"));
    }
	
    if(!ServiceItemList.UpdateBookList(serviceBookList)) {
        return state.Abort(_("Failed to update service book list"));
    }

	// add this block to the view's block chain
	bool ret;
	ret = view.SetBestBlock(pindex->GetBlockHash());
	assert(ret);

	// Watch for transactions paying to me
	for (unsigned int i = 0; i < block.vtx.size(); i++)
		g_signals.SyncTransaction(block.GetTxHash(i), block.vtx[i], &block);

	return true;
}

// Update the on-disk chain state.
bool static WriteChainState(CValidationState &state) {
	static int64_t nLastWrite = 0;
	if (!IsInitialBlockDownload() || pcoinsTip->GetCacheSize() > nCoinCacheSize || GetTimeMicros() > nLastWrite + 600*1000000) {
		// Typical CCoins structures on disk are around 100 bytes in size.
		// TODO: this does not account for address info
		if (!CheckDiskSpace(100 * 2 * 2 * pcoinsTip->GetCacheSize()))
			return state.Error("out of disk space");
		FlushBlockFile();
		pblocktree->Sync();
		if (!pcoinsTip->Flush())
			return state.Abort(_("Failed to write to coin database"));
		pblocktree->WriteRichListFork(RichList.IsForked());
		pblocktree->WriteServiceListFork(ServiceList.IsForked());
		pblocktree->WriteServiceTicketListFork(ServiceItemList.IsForked());
		pblocktree->WriteServiceUbiListFork(ServiceItemList.IsForked());
		pblocktree->WriteServiceDexListFork(ServiceItemList.IsForked());
		pblocktree->WriteServiceNpoListFork(ServiceItemList.IsForked());
		pblocktree->WriteServiceBookListFork(ServiceItemList.IsForked());
        nLastWrite = GetTimeMicros();
	}
	return true;
}

// Update chainActive and related internal data structures.
void static UpdateTip(CBlockIndex *pindexNew) {
	chainActive.SetTip(pindexNew);

	// Update best block in wallet (so we can detect restored wallets)
	bool fIsInitialDownload = IsInitialBlockDownload();
	if ((chainActive.Height() % 20160) == 0 || (!fIsInitialDownload && (chainActive.Height() % 144) == 0))
		g_signals.SetBestChain(chainActive.GetLocator());

	// New best block
	nTimeBestReceived = GetTime();
	mempool.AddTransactionsUpdated(1);
	LogPrintf("UpdateTip: new best=%s  height=%d  log2_work=%.8g  tx=%lu algo=%u  date=%s progress=%f\n",
			chainActive.Tip()->GetBlockHash().ToString(), chainActive.Height(), log(chainActive.Tip()->nChainWork.getdouble())/log(2.0), (unsigned long)chainActive.Tip()->nChainTx,
			chainActive.Tip()->GetAlgo(),
			DateTimeStrFormat("%Y-%m-%d %H:%M:%S", chainActive.Tip()->GetBlockTime()),
			Checkpoints::GuessVerificationProgress(chainActive.Tip()));

}

// Disconnect chainActive's tip.
bool static DisconnectTip(CValidationState &state)
{
    CBlockIndex *pindexDelete = chainActive.Tip();
	assert(pindexDelete);
	mempool.check(pcoinsTip);
	// Read block from disk.
	CBlock block;
	if (!ReadBlockFromDisk(block, pindexDelete))
		return state.Abort(_("Failed to read block"));
	// Apply the block atomically to the chain state.
	int64_t nStart = GetTimeMicros();
	{
		CCoinsViewCache view(*pcoinsTip, true);
		if (!DisconnectBlock(block, state, pindexDelete, view))
			return error("DisconnectTip() : DisconnectBlock %s failed", pindexDelete->GetBlockHash().ToString());
		assert(view.Flush());
	}
	if (fBenchmark)
		LogPrintf("- Disconnect block: %.2fms\n", (GetTimeMicros() - nStart) * 0.001);
	// Write the chain state to disk, if necessary.
	if (!WriteChainState(state))
		return false;
	// Resurrect mempool transactions from the disconnected block.
	BOOST_FOREACH(const CTransaction &tx, block.vtx) {
		// ignore validation errors in resurrected transactions
		list<CTransaction> removed;
		CValidationState stateDummy;
		if (!tx.IsCoinBase())
			if (!AcceptToMemoryPool(mempool, stateDummy, tx, false, NULL))
				mempool.remove(tx, removed, true);
	} 
	mempool.check(pcoinsTip);
	// Update chainActive and related variables.
	UpdateTip(pindexDelete->pprev);
	// Let wallets know transactions went from 1-confirmed to 0-confirmed or conflicted:
	BOOST_FOREACH(const CTransaction &tx, block.vtx)
    {
		SyncWithWallets(tx.GetHash(), tx, NULL);
    }
	return true;
}

// Connect a new block to chainActive.
bool static ConnectTip(CValidationState &state, CBlockIndex *pindexNew)
{    
    assert(pindexNew->pprev == chainActive.Tip());
	mempool.check(pcoinsTip);
	// Read block from disk.
	CBlock block;
	if (!ReadBlockFromDisk(block, pindexNew))
		return state.Abort(_("Failed to read block"));
	// Apply the block atomically to the chain state.
	int64_t nStart = GetTimeMicros();
	{
		CCoinsViewCache view(*pcoinsTip, true);
		CInv inv(MSG_BLOCK, pindexNew->GetBlockHash());
		if (!ConnectBlock(block, state, pindexNew, view, false, true)) {
			if (state.IsInvalid())
				InvalidBlockFound(pindexNew, state);
			return error("ConnectTip() : ConnectBlock %s failed", pindexNew->GetBlockHash().ToString());
		}
		mapBlockSource.erase(inv.hash);
		assert(view.Flush());
	}
	if (fBenchmark)
		LogPrintf("- Connect: %.2fms\n", (GetTimeMicros() - nStart) * 0.001);
	// Write the chain state to disk, if necessary.
	if (!WriteChainState(state))
		return false;
	if (fBenchmark)
		LogPrintf("- Write chainstate: %.2fms\n", (GetTimeMicros() - nStart) * 0.001);
	// Remove conflicting transactions from the mempool.
	list<CTransaction> txConflicted;
	BOOST_FOREACH(const CTransaction &tx, block.vtx) {
		list<CTransaction> unused;
		mempool.remove(tx, unused);
		mempool.removeConflicts(tx, txConflicted);
	}
	mempool.check(pcoinsTip);
	// Update chainActive & related variables.
	UpdateTip(pindexNew);
	// Tell wallet about transactions that went from mempool
	// to conflicted:
	BOOST_FOREACH(const CTransaction &tx, txConflicted) {
		SyncWithWallets(tx.GetHash(), tx, NULL);
	}
	// ... and about transactions that got confirmed:
	BOOST_FOREACH(const CTransaction &tx, block.vtx)
    {
		SyncWithWallets(tx.GetHash(), tx, &block);
    }
    return true;
}

// Make chainMostWork correspond to the chain with the most work in it, that isn't known to be invalid
void static FindMostWorkChain() {
	CBlockIndex *pindexNew = NULL;

	// In case the current best is invalid, do not consider it.
	while (chainMostWork.Tip() && (chainMostWork.Tip()->nStatus & BLOCK_FAILED_MASK)) {
		setBlockIndexValid.erase(chainMostWork.Tip());
		chainMostWork.SetTip(chainMostWork.Tip()->pprev);
	}

	do {
		// Find the best candidate header.
		{
			std::set<CBlockIndex*, CBlockIndexWorkComparator>::reverse_iterator it = setBlockIndexValid.rbegin();
			if (it == setBlockIndexValid.rend())
				return;
			pindexNew = *it;
		}

		// Check whether all blocks on the path between the currently active chain and the candidate are valid.
		CBlockIndex *pindexTest = pindexNew;
		bool fInvalidAncestor = false;
		while (pindexTest && !chainActive.Contains(pindexTest)) {
			if (pindexTest->nStatus & BLOCK_FAILED_MASK) {
				// Candidate has an invalid ancestor, remove entire chain from the set.
				if (pindexBestInvalid == NULL || pindexNew->nChainWork > pindexBestInvalid->nChainWork)
					pindexBestInvalid = pindexNew;
				CBlockIndex *pindexFailed = pindexNew;
				while (pindexTest != pindexFailed) {
					pindexFailed->nStatus |= BLOCK_FAILED_CHILD;
					setBlockIndexValid.erase(pindexFailed);
					pindexFailed = pindexFailed->pprev;
				}
				fInvalidAncestor = true;
				break;
			}
			pindexTest = pindexTest->pprev;
		}
		if (fInvalidAncestor)
			continue;

		break;
	} while(true);

	// Check whether it's actually an improvement.
	if (chainMostWork.Tip() && !CBlockIndexWorkComparator()(chainMostWork.Tip(), pindexNew))
		return;

	// We have a new best.
	chainMostWork.SetTip(pindexNew);

}

// Try to activate to the most-work chain (thereby connecting it).

bool ActivateBestChain(CValidationState &state) {
	LOCK(cs_main);
	CBlockIndex *pindexOldTip = chainActive.Tip();
	bool fComplete = false;
	while (!fComplete) {
		FindMostWorkChain();
		fComplete = true;
		if(chainActive.Height() >= Checkpoints::GetTotalBlocksEstimate() && chainActive.Tip())
			if(!chainMostWork.Contains(chainActive.Tip())) {
                RichList.SetForked(true);
                ServiceList.SetForked(true);
                ServiceItemList.SetForked(true);
            }

		// Check whether we have something to do.
		if (chainMostWork.Tip() == NULL) break;	

		// Disconnect active blocks which are no longer in the best chain.
		while (chainActive.Tip() && !chainMostWork.Contains(chainActive.Tip())) {
			if (!DisconnectTip(state))
				return false;
		}
 		
 		// heights of rich addresses need to be rolled back before new blocks are connected
		if(!RichList.UpdateRichAddressHeights())
			return false; //TODO: láta vita?
		else {
			RichList.SetForked(false);
		}

        if(!ServiceList.UpdateServiceAddressHeights())
            return false; //TODO: láta vita?
        else {
            ServiceList.SetForked(false);
        }

        if(!ServiceItemList.UpdateTicketListHeights())
            return false; //TODO: láta vita?
        else {
            ServiceItemList.SetForked(false);
        }
		
        if(!ServiceItemList.UpdateUbiListHeights())
            return false; //TODO: láta vita?
        else {
            ServiceItemList.SetForked(false);
        }

        if(!ServiceItemList.UpdateDexListHeights())
            return false; //TODO: láta vita?
        else {
            ServiceItemList.SetForked(false);
        }
		
        if(!ServiceItemList.UpdateNpoListHeights())
            return false; //TODO: láta vita?
        else {
            ServiceItemList.SetForked(false);
        }

        if(!ServiceItemList.UpdateBookListHeights())
            return false; //TODO: láta vita?
        else {
            ServiceItemList.SetForked(false);
        }

		// Connect new blocks.
		while (!chainActive.Contains(chainMostWork.Tip())) {
			CBlockIndex *pindexConnect = chainMostWork[chainActive.Height() + 1];
			if (!ConnectTip(state, pindexConnect)) {
				if (state.IsInvalid()) {
					// The block violates a consensus rule.
					if (!state.CorruptionPossible())
						InvalidChainFound(chainMostWork.Tip());
					fComplete = false;
					state = CValidationState();
					break;
				} else {
					// A system error occurred (disk space, database error, ...).
					return false;
				}
			}
		}
	}

	if (chainActive.Tip() != pindexOldTip) {
		std::string strCmd = GetArg("-blocknotify", "");
		if (!IsInitialBlockDownload() && !strCmd.empty())
		{
			boost::replace_all(strCmd, "%s", chainActive.Tip()->GetBlockHash().GetHex());
			boost::thread t(runCommand, strCmd); // thread runs free
		}
	}

	return true;
}

bool AddToBlockIndex(CBlock& block, CValidationState& state, const CDiskBlockPos& pos)
{
	// Check for duplicate
	uint256 hash = block.GetHash();
	if (mapBlockIndex.count(hash))
		return state.Invalid(error("AddToBlockIndex() : %s already exists", hash.ToString()), 0, "duplicate");

	// Construct new block index object
	CBlockIndex* pindexNew = new CBlockIndex(block);
	assert(pindexNew);
	{
		LOCK(cs_nBlockSequenceId);
		pindexNew->nSequenceId = nBlockSequenceId++;
	}
	map<uint256, CBlockIndex*>::iterator mi = mapBlockIndex.insert(make_pair(hash, pindexNew)).first;
	pindexNew->phashBlock = &((*mi).first);
	map<uint256, CBlockIndex*>::iterator miPrev = mapBlockIndex.find(block.hashPrevBlock);
	if (miPrev != mapBlockIndex.end())
	{
		pindexNew->pprev = (*miPrev).second;
		pindexNew->nHeight = pindexNew->pprev->nHeight + 1;
	}
	pindexNew->nTx = block.vtx.size();
	pindexNew->nChainWork = (pindexNew->pprev ? pindexNew->pprev->nChainWork : 0) + pindexNew->GetBlockWorkAdjusted().getuint256();
	pindexNew->nChainTx = (pindexNew->pprev ? pindexNew->pprev->nChainTx : 0) + pindexNew->nTx;
	pindexNew->nFile = pos.nFile;
	pindexNew->nDataPos = pos.nPos;
	pindexNew->nUndoPos = 0;
	pindexNew->nStatus = BLOCK_VALID_TRANSACTIONS | BLOCK_HAVE_DATA;
	setBlockIndexValid.insert(pindexNew);

	if (!pblocktree->WriteBlockIndex(CDiskBlockIndex(pindexNew)))
		return state.Abort(_("Failed to write block index"));

	// New best?
	if (!ActivateBestChain(state))
		return false;

	LOCK(cs_main);
	if (pindexNew == chainActive.Tip())
	{
		// Clear fork warning if its no longer applicable
		CheckForkWarningConditions();
		// Notify UI to display prev block's coinbase if it was ours
		static uint256 hashPrevBestCoinBase;
		g_signals.UpdatedTransaction(hashPrevBestCoinBase);
		hashPrevBestCoinBase = block.GetTxHash(0);
	} 
	else
	{
		CheckForkWarningConditionsOnNewFork(pindexNew);
	}
		

	if (!pblocktree->Flush())
		return state.Abort(_("Failed to sync block index"));

	uiInterface.NotifyBlocksChanged();
	return true;
}


bool FindBlockPos(CValidationState &state, CDiskBlockPos &pos, unsigned int nAddSize, unsigned int nHeight, uint64_t nTime, bool fKnown = false)
{
	bool fUpdatedLast = false;

	LOCK(cs_LastBlockFile);

	if (fKnown) {
		if (nLastBlockFile != pos.nFile) {
			nLastBlockFile = pos.nFile;
			infoLastBlockFile.SetNull();
			pblocktree->ReadBlockFileInfo(nLastBlockFile, infoLastBlockFile);
			fUpdatedLast = true;
		}
	} else {
		while (infoLastBlockFile.nSize + nAddSize >= MAX_BLOCKFILE_SIZE) {
			LogPrintf("Leaving block file %i: %s\n", nLastBlockFile, infoLastBlockFile.ToString());
			FlushBlockFile(true);
			nLastBlockFile++;
			infoLastBlockFile.SetNull();
			pblocktree->ReadBlockFileInfo(nLastBlockFile, infoLastBlockFile); // check whether data for the new file somehow already exist; can fail just fine
			fUpdatedLast = true;
		}
		pos.nFile = nLastBlockFile;
		pos.nPos = infoLastBlockFile.nSize;
	}

	infoLastBlockFile.nSize += nAddSize;
	infoLastBlockFile.AddBlock(nHeight, nTime);

	if (!fKnown) {
		unsigned int nOldChunks = (pos.nPos + BLOCKFILE_CHUNK_SIZE - 1) / BLOCKFILE_CHUNK_SIZE;
		unsigned int nNewChunks = (infoLastBlockFile.nSize + BLOCKFILE_CHUNK_SIZE - 1) / BLOCKFILE_CHUNK_SIZE;
		if (nNewChunks > nOldChunks) {
			if (CheckDiskSpace(nNewChunks * BLOCKFILE_CHUNK_SIZE - pos.nPos)) {
				FILE *file = OpenBlockFile(pos);
				if (file) {
					LogPrintf("Pre-allocating up to position 0x%x in blk%05u.dat\n", nNewChunks * BLOCKFILE_CHUNK_SIZE, pos.nFile);
					AllocateFileRange(file, pos.nPos, nNewChunks * BLOCKFILE_CHUNK_SIZE - pos.nPos);
					fclose(file);
				}
			}
			else
				return state.Error("out of disk space");
		}
	}

	if (!pblocktree->WriteBlockFileInfo(nLastBlockFile, infoLastBlockFile))
		return state.Abort(_("Failed to write file info"));
	if (fUpdatedLast)
		pblocktree->WriteLastBlockFile(nLastBlockFile);

	return true;
}

bool FindUndoPos(CValidationState &state, int nFile, CDiskBlockPos &pos, unsigned int nAddSize)
{
	pos.nFile = nFile;

	LOCK(cs_LastBlockFile);

	unsigned int nNewSize;
	if (nFile == nLastBlockFile) {
		pos.nPos = infoLastBlockFile.nUndoSize;
		nNewSize = (infoLastBlockFile.nUndoSize += nAddSize);
		if (!pblocktree->WriteBlockFileInfo(nLastBlockFile, infoLastBlockFile))
			return state.Abort(_("Failed to write block info"));
	} else {
		CBlockFileInfo info;
		if (!pblocktree->ReadBlockFileInfo(nFile, info))
			return state.Abort(_("Failed to read block info"));
		pos.nPos = info.nUndoSize;
		nNewSize = (info.nUndoSize += nAddSize);
		if (!pblocktree->WriteBlockFileInfo(nFile, info))
			return state.Abort(_("Failed to write block info"));
	}

	unsigned int nOldChunks = (pos.nPos + UNDOFILE_CHUNK_SIZE - 1) / UNDOFILE_CHUNK_SIZE;
	unsigned int nNewChunks = (nNewSize + UNDOFILE_CHUNK_SIZE - 1) / UNDOFILE_CHUNK_SIZE;
	if (nNewChunks > nOldChunks) {
		if (CheckDiskSpace(nNewChunks * UNDOFILE_CHUNK_SIZE - pos.nPos)) {
			FILE *file = OpenUndoFile(pos);
			if (file) {
				LogPrintf("Pre-allocating up to position 0x%x in rev%05u.dat\n", nNewChunks * UNDOFILE_CHUNK_SIZE, pos.nFile);
				AllocateFileRange(file, pos.nPos, nNewChunks * UNDOFILE_CHUNK_SIZE - pos.nPos);
				fclose(file);
			}
		}
		else
			return state.Error("out of disk space");
	}

	return true;
}

void GetMaxBlockSizeByBlock(const CBlock &block,unsigned int &maxBlockSize)
{
	uint256 hash=block.GetHash();
	if(mapBlockIndex.count(hash))
	{
		map<uint256, CBlockIndex*>::iterator mi = mapBlockIndex.find(hash);
		CBlockIndex* pindex = (*mi).second;

		if(pindex&&chainActive.Contains(pindex))
		{
			maxBlockSize=GetMaxBlockSize(pindex->nHeight);
			return;
		}
	}
	maxBlockSize=GetMaxBlockSize(chainActive.Height());
}

bool CheckBlock(const CBlock& block, CValidationState& state, bool fCheckPOW, bool fCheckMerkleRoot)
{
	// Initialize required vars for this function
	unsigned int maxBlockSize;
	GetMaxBlockSizeByBlock(block,maxBlockSize);

	// hash variables (note: these are not the same)
	uint256 hash = block.GetHash();
	//uint256 PoWhash = block.GetPoWHash(block.GetAlgo());
	//LogPrintf("CheckBlock(): hash = %s\n", hash.ToString());
	
	//Get prev block index
	CBlockIndex* pindexPrev = NULL;
	int nHeight = 0;
	if (hash != Params().HashGenesisBlock()) {
		map<uint256, CBlockIndex*>::iterator mi = mapBlockIndex.find(block.hashPrevBlock);
		if (mi == mapBlockIndex.end()) {
			// This gets hit while syncing and a new block hits the chain.
			LogPrintf("CheckBlock() : prev block not found for %s. Ignoring...\n", hash.ToString());
			//return state.DoS(10, error("CheckBlock() : prev block not found"), 0, "bad-prevblk");
			}
		else {
			pindexPrev = (*mi).second;
			nHeight = pindexPrev->nHeight+1;
			}
		}

	// Size limits
	if (block.vtx.empty() || block.vtx.size() > maxBlockSize || ::GetSerializeSize(block, SER_NETWORK, PROTOCOL_VERSION) > maxBlockSize)
		return state.DoS(100, error("CheckBlock() : size limits failed"),
				REJECT_INVALID, "bad-blk-length");

	if(pindexPrev) {
		unsigned int nCheckBits = 0;
		nCheckBits = GetNextWorkRequired(pindexPrev, &block, block.GetAlgo());
	
		// Is this really needed?
		if (block.nBits != nCheckBits) {
			LogPrintf("CheckBlock() : proof of work in block not the same as calculated at height %i. Ignoring...\n", nHeight);
			//return state.DoS(100, error("CheckBlock() : incorrect proof of work in header"), 
			//		REJECT_INVALID, "bad-diffbits");
			}

		// Check proof of work matches claimed amount
		//if (fCheckPOW && !CheckProofOfWork(block.GetPoWHash(block.GetAlgo()), block.nBits, block.GetAlgo()))
		if (fCheckPOW && !CheckProofOfWork(block.GetPoWHash(block.GetAlgo()), nCheckBits, block.GetAlgo()))
			return state.DoS(50, error("CheckBlock() : proof of work failed"),
					REJECT_INVALID, "high-hash");
		}
		else
		{
		// No previous block (new block while syncing), so we can't calculate the NextWorkRequired.
		// FIXME: In pricipal we should not check it now. Rewrite later.
		if (fCheckPOW && !CheckProofOfWork(block.GetPoWHash(block.GetAlgo()), block.nBits, block.GetAlgo())) {
			//LogPrintf("CheckBlock() : proof of work failed at %i. Ignoring...\n", nHeight);
			return state.DoS(50, error("CheckBlock() : proof of work failed"),
					REJECT_INVALID, "high-hash");
			}
		}

	// Check timestamp
	if (block.GetBlockTime() > GetAdjustedTime() + 2 * 60 * 60)
		return state.Invalid(error("CheckBlock() : block timestamp too far in the future"),
				REJECT_INVALID, "time-too-new");

	// Check amount of algos in row
	if(pindexPrev) {
		// Check count of sequence of same algo
		if ( (TestNet() && (nHeight >= 100)) || (nHeight > (nRichForkHeight + nBlockSequentialAlgoMaxCount)) ) {
			int nAlgo = block.GetAlgo();
			int nAlgoCount = 1;
			CBlockIndex* piPrev = pindexPrev;
			while (piPrev && (nAlgoCount <= nBlockSequentialAlgoMaxCount)) {
				if (piPrev->GetAlgo() != nAlgo)
					break;
				nAlgoCount++;
				piPrev = piPrev->pprev;
				}
				if (nAlgoCount > nBlockSequentialAlgoMaxCount) {
					return state.DoS(100, error("CheckBlock() : too many blocks from same algo"),
									REJECT_INVALID, "algo-toomany");
				}
			}
		}

	// First transaction must be coinbase, the rest must not be
	if (block.vtx.empty() || !block.vtx[0].IsCoinBase())
		return state.DoS(100, error("CheckBlock() : first tx is not coinbase"),
				REJECT_INVALID, "bad-cb-missing");
	for (unsigned int i = 1; i < block.vtx.size(); i++)
		if (block.vtx[i].IsCoinBase())
			return state.DoS(100, error("CheckBlock() : more than one coinbase"),
					REJECT_INVALID, "bad-cb-multiple");

	// Check transactions
	BOOST_FOREACH(const CTransaction& tx, block.vtx)
	if (!CheckTransaction(tx, state))
		return error("CheckBlock() : CheckTransaction failed");

	block.BuildMerkleTree();

	// Check for duplicate txids before ConnectInputs() to prevent DoS attack.
	set<uint256> uniqueTx;
	for (unsigned int i = 0; i < block.vtx.size(); i++) {
		uniqueTx.insert(block.GetTxHash(i));
	}
	if (uniqueTx.size() != block.vtx.size())
		return state.DoS(100, error("CheckBlock() : duplicate transaction"),
				REJECT_INVALID, "bad-txns-duplicate", true);

	unsigned int nSigOps = 0;
	BOOST_FOREACH(const CTransaction& tx, block.vtx)
	{
		nSigOps += GetLegacySigOpCount(tx);
	}

	unsigned int maxBlockSigops=maxBlockSize/50;

	if (nSigOps > maxBlockSigops)
		return state.DoS(100, error("CheckBlock() : out-of-bounds SigOpCount"),
				REJECT_INVALID, "bad-blk-sigops", true);

	// Check merkle root
	if (fCheckMerkleRoot && block.hashMerkleRoot != block.vMerkleTree.back())
		return state.DoS(100, error("CheckBlock() : hashMerkleRoot mismatch"),
				REJECT_INVALID, "bad-txnmrklroot", true);

	//LogPrintf("CheckBlock() finished successful: hash = %s\n", hash.ToString());
	return true;
}

bool AcceptBlock(CBlock& block, CValidationState& state, CDiskBlockPos* dbp)
{
    AssertLockHeld(cs_main);
	// Check for duplicate
	uint256 hash = block.GetHash();
	//LogPrintf("AcceptBlock(): hash = %s\n", hash.ToString());
	if (mapBlockIndex.count(hash))
		return state.Invalid(error("AcceptBlock() : block already in mapBlockIndex"), 0, "duplicate");

	// Get prev block index
	CBlockIndex* pindexPrev = NULL;
	int nHeight = 0;
	if (hash != Params().HashGenesisBlock()) {
		map<uint256, CBlockIndex*>::iterator mi = mapBlockIndex.find(block.hashPrevBlock);
		if (mi == mapBlockIndex.end())
			return state.DoS(10, error("AcceptBlock() : prev block not found"), 0, "bad-prevblk");
		pindexPrev = (*mi).second;
		nHeight = pindexPrev->nHeight+1;

	/** // Check count of sequence of same algo
	if ( (TestNet() && (nHeight >= 100)) || (nHeight > (multiAlgoDiffChangeTarget + nBlockSequentialAlgoMaxCount)) )
	{
			int nAlgo = block.GetAlgo();
			int nAlgoCount = 1;
			CBlockIndex* piPrev = pindexPrev;
			while (piPrev && (nAlgoCount <= nBlockSequentialAlgoMaxCount))
			{
					if (piPrev->GetAlgo() != nAlgo)
							break;
					nAlgoCount++;
					piPrev = piPrev->pprev;
			}
			if (nAlgoCount > nBlockSequentialAlgoMaxCount)
			{
					return state.DoS(100, error("AcceptBlock() : too many blocks from same algo"),
													REJECT_INVALID, "algo-toomany");
		}
	}	**/

		// Check proof of work
		// BioMike: There is a problem here:
		//   A check on hash validation, based on block.Bits has already been performed (See CheckBlock(...)),
		//   yet, now we check here if block.nBits is right... should be other way around.
		//if (block.nBits != GetNextWorkRequired(pindexPrev, &block, block.GetAlgo()))
		//	return state.DoS(100, error("AcceptBlock() : incorrect proof of work"), 
		//				    REJECT_INVALID, "bad-diffbits");

		if ( !TestNet() && nHeight < nRichForkHeight && block.GetAlgo() != ALGO_SCRYPT )
			return state.Invalid(error("AcceptBlock() : incorrect hasing algo, only scrypt accepted until block %d", nRichForkHeight),
					REJECT_INVALID, "bad-hashalgo");

		// Check timestamp against prev
		if (block.GetBlockTime() <= pindexPrev->GetMedianTimePast())
			return state.Invalid(error("AcceptBlock() : block's timestamp is too early"),
					REJECT_INVALID, "time-too-old");

		// Check that all transactions are finalized
		BOOST_FOREACH(const CTransaction& tx, block.vtx)
		if (!IsFinalTx(tx, nHeight, block.GetBlockTime()))
			return state.DoS(10, error("AcceptBlock() : contains a non-final transaction"),
					REJECT_INVALID, "bad-txns-nonfinal");

		// Check that the block chain matches the known block chain up to a checkpoint
		if (!Checkpoints::CheckBlock(nHeight, hash))
			return state.DoS(100, error("AcceptBlock() : rejected by checkpoint lock-in at %d", nHeight),
					REJECT_CHECKPOINT, "checkpoint mismatch");

		// Don't accept any forks from the main chain prior to last checkpoint
		CBlockIndex* pcheckpoint = Checkpoints::GetLastCheckpoint(mapBlockIndex);
		if (pcheckpoint && nHeight < pcheckpoint->nHeight)
			return state.DoS(100, error("AcceptBlock() : forked chain older than last checkpoint (height %d)", nHeight));

		// Reject block.nVersion=1 blocks when 95% (75% on testnet) of the network has upgraded:
		if (block.nVersion < 2)
		{
			if ((!TestNet() && CBlockIndex::IsSuperMajority(2, pindexPrev, 950, 1000)) ||
					(TestNet() && CBlockIndex::IsSuperMajority(2, pindexPrev, 75, 100)))
			{
				return state.Invalid(error("AcceptBlock() : rejected nVersion=1 block"),
						REJECT_OBSOLETE, "bad-version");
			}
		}
		// Enforce block.nVersion=2 rule that the coinbase starts with serialized block height
		if (block.nVersion >= 2)
		{
			// if 750 of the last 1,000 blocks are version 2 or greater (51/100 if testnet):
			if ((!TestNet() && CBlockIndex::IsSuperMajority(2, pindexPrev, 750, 1000)) ||
					(TestNet() && CBlockIndex::IsSuperMajority(2, pindexPrev, 51, 100)))
			{
				CScript expect = CScript() << nHeight;
				if (block.vtx[0].vin[0].scriptSig.size() < expect.size() ||
						!std::equal(expect.begin(), expect.end(), block.vtx[0].vin[0].scriptSig.begin()))
					return state.DoS(100, error("AcceptBlock() : block height mismatch in coinbase"),
							REJECT_INVALID, "bad-cb-height");
			}
		}
	}

	// Write block to history file
	try {
		unsigned int nBlockSize = ::GetSerializeSize(block, SER_DISK, CLIENT_VERSION);
		CDiskBlockPos blockPos;
		if (dbp != NULL)
			blockPos = *dbp;
		if (!FindBlockPos(state, blockPos, nBlockSize+8, nHeight, block.nTime, dbp != NULL))
			return error("AcceptBlock() : FindBlockPos failed");
		if (dbp == NULL)
			if (!WriteBlockToDisk(block, blockPos))
				return state.Abort(_("Failed to write block"));
		if (!AddToBlockIndex(block, state, blockPos))
			return error("AcceptBlock() : AddToBlockIndex failed");
	} catch(std::runtime_error &e) {
		return state.Abort(_("System error: ") + e.what());
	}

	// Relay inventory, but don't relay old inventory during initial block download
	int nBlockEstimate = Checkpoints::GetTotalBlocksEstimate();
	if (chainActive.Tip()->GetBlockHash() == hash)
	{
		LOCK(cs_vNodes);
		BOOST_FOREACH(CNode* pnode, vNodes)
		if (chainActive.Height() > (pnode->nStartingHeight != -1 ? pnode->nStartingHeight - 2000 : nBlockEstimate))
			pnode->PushInventory(CInv(MSG_BLOCK, hash));
	}
	//LogPrintf("AcceptBlock() successful: hash = %s\n", hash.ToString());
	return true;
}

bool CBlockIndex::IsSuperMajority(int minVersion, const CBlockIndex* pstart, unsigned int nRequired, unsigned int nToCheck)
{
	unsigned int nFound = 0;
	for (unsigned int i = 0; i < nToCheck && nFound < nRequired && pstart != NULL; i++)
	{
		if (pstart->nVersion >= minVersion)
			++nFound;
		pstart = pstart->pprev;
	}
	return (nFound >= nRequired);
}

int64_t CBlockIndex::GetMedianTime() const
{
	AssertLockHeld(cs_main);
	const CBlockIndex* pindex = this;
	for (int i = 0; i < nMedianTimeSpan/2; i++)
	{
		if (!chainActive.Next(pindex))
			return GetBlockTime();
		pindex = chainActive.Next(pindex);
	}
	return pindex->GetMedianTimePast();
}

void PushGetBlocks(CNode* pnode, CBlockIndex* pindexBegin, uint256 hashEnd)
{
	AssertLockHeld(cs_main);
	// Filter out duplicate requests
	if (pindexBegin == pnode->pindexLastGetBlocksBegin && hashEnd == pnode->hashLastGetBlocksEnd)
		return;
	pnode->pindexLastGetBlocksBegin = pindexBegin;
	pnode->hashLastGetBlocksEnd = hashEnd;

	pnode->PushMessage("getblocks", chainActive.GetLocator(pindexBegin), hashEnd);
}

bool ProcessBlock(CValidationState &state, CNode* pfrom, CBlock* pblock, CDiskBlockPos *dbp)
{
	AssertLockHeld(cs_main);
	//LogPrintf("ProcessBlock() started\n");
	// Check for duplicate
	uint256 hash = pblock->GetHash();
	if (mapBlockIndex.count(hash))
		return state.Invalid(error("ProcessBlock() : already have block %d %s", mapBlockIndex[hash]->nHeight, hash.ToString()), 0, "duplicate");
	if (mapOrphanBlocks.count(hash))
		return state.Invalid(error("ProcessBlock() : already have block (orphan) %s", hash.ToString()), 0, "duplicate");

	// Preliminary checks
	if (!CheckBlock(*pblock, state))
		return error("ProcessBlock() : CheckBlock FAILED");

	CBlockIndex* pcheckpoint = Checkpoints::GetLastCheckpoint(mapBlockIndex);
	if (pcheckpoint && pblock->hashPrevBlock != (chainActive.Tip() ? chainActive.Tip()->GetBlockHash() : uint256(0)))
	{
		if((pblock->GetBlockTime() - pcheckpoint->nTime) < 0) {
			return state.DoS(100, error("ProcessBlock() : block has a time stamp of %u before the last checkpoint of %u", pblock->GetBlockTime(), pcheckpoint->nTime));
         }
	}

	// If we don't already have its previous block, shunt it off to holding area until we get it
	if (pblock->hashPrevBlock != 0 && !mapBlockIndex.count(pblock->hashPrevBlock))
	{
		LogPrintf("ProcessBlock: ORPHAN BLOCK %lu, prev=%s\n", (unsigned long)mapOrphanBlocks.size(), pblock->hashPrevBlock.ToString());

		// Accept orphans as long as there is a node to request its parents from
		if (pfrom) {
			PruneOrphanBlocks();
			COrphanBlock* pblock2 = new COrphanBlock();
			{
				CDataStream ss(SER_DISK, CLIENT_VERSION);
				ss << *pblock;
				pblock2->vchBlock = std::vector<unsigned char>(ss.begin(), ss.end());
			}
			pblock2->hashBlock = hash;
			pblock2->hashPrev = pblock->hashPrevBlock;
			mapOrphanBlocks.insert(make_pair(hash, pblock2));
			mapOrphanBlocksByPrev.insert(make_pair(pblock2->hashPrev, pblock2));

			// Ask this guy to fill in what we're missing
			PushGetBlocks(pfrom, chainActive.Tip(), GetOrphanRoot(hash));
		}
		return true;
	}

	// Store to disk
	if (!AcceptBlock(*pblock, state, dbp))
		return error("ProcessBlock() : AcceptBlock FAILED");

	// Recursively process any orphan blocks that depended on this one
	vector<uint256> vWorkQueue;
	vWorkQueue.push_back(hash);
	for (unsigned int i = 0; i < vWorkQueue.size(); i++)
	{
		uint256 hashPrev = vWorkQueue[i];
		for (multimap<uint256, COrphanBlock*>::iterator mi = mapOrphanBlocksByPrev.lower_bound(hashPrev);
				mi != mapOrphanBlocksByPrev.upper_bound(hashPrev);
				++mi)
		{
			CBlock block;
			{
				CDataStream ss(mi->second->vchBlock, SER_DISK, CLIENT_VERSION);
				ss >> block;
			}
			block.BuildMerkleTree();
			// Use a dummy CValidationState so someone can't setup nodes to counter-DoS based on orphan resolution.
			CValidationState stateDummy;
			if (AcceptBlock(block, stateDummy))
				vWorkQueue.push_back(mi->second->hashBlock);
			mapOrphanBlocks.erase(mi->second->hashBlock);
			delete mi->second;
		}
		mapOrphanBlocksByPrev.erase(hashPrev);
	}

	LogPrintf("ProcessBlock: ACCEPTED\n");
	return true;
}

CMerkleBlock::CMerkleBlock(const CBlock& block, CBloomFilter& filter)
{
	header = block.GetBlockHeader();

	vector<bool> vMatch;
	vector<uint256> vHashes;

	vMatch.reserve(block.vtx.size());
	vHashes.reserve(block.vtx.size());

	for (unsigned int i = 0; i < block.vtx.size(); i++)
	{
		uint256 hash = block.vtx[i].GetHash();
		if (filter.IsRelevantAndUpdate(block.vtx[i], hash))
		{
			vMatch.push_back(true);
			vMatchedTxn.push_back(make_pair(i, hash));
		}
		else
			vMatch.push_back(false);
		vHashes.push_back(hash);
	}

	txn = CPartialMerkleTree(vHashes, vMatch, block);
}

uint256 CPartialMerkleTree::CalcHash(int height, unsigned int pos, const std::vector<uint256> &vTxid) {
	if (height == 0) {
		// hash at height 0 is the txids themself
		return vTxid[pos];
	} else {
		// calculate left hash
		uint256 left = CalcHash(height-1, pos*2, vTxid), right;
		// calculate right hash if not beyong the end of the array - copy left hash otherwise1
		if (pos*2+1 < CalcTreeWidth(height-1))
			right = CalcHash(height-1, pos*2+1, vTxid);
		else
			right = left;
		// combine subhashes
		return Hash(BEGIN(left), END(left), BEGIN(right), END(right));
	}
}

void CPartialMerkleTree::TraverseAndBuild(int height, unsigned int pos, const std::vector<uint256> &vTxid, const std::vector<bool> &vMatch) {
	// determine whether this node is the parent of at least one matched txid
	bool fParentOfMatch = false;
	for (unsigned int p = pos << height; p < (pos+1) << height && p < nTransactions; p++)
		fParentOfMatch |= vMatch[p];
	// store as flag bit
	vBits.push_back(fParentOfMatch);
	if (height==0 || !fParentOfMatch) {
		// if at height 0, or nothing interesting below, store hash and stop
		vHash.push_back(CalcHash(height, pos, vTxid));
	} else {
		// otherwise, don't store any hash, but descend into the subtrees
		TraverseAndBuild(height-1, pos*2, vTxid, vMatch);
		if (pos*2+1 < CalcTreeWidth(height-1))
			TraverseAndBuild(height-1, pos*2+1, vTxid, vMatch);
	}
}

uint256 CPartialMerkleTree::TraverseAndExtract(int height, unsigned int pos, unsigned int &nBitsUsed, unsigned int &nHashUsed, std::vector<uint256> &vMatch) {
	if (nBitsUsed >= vBits.size()) {
		// overflowed the bits array - failure
		fBad = true;
		return 0;
	}
	bool fParentOfMatch = vBits[nBitsUsed++];
	if (height==0 || !fParentOfMatch) {
		// if at height 0, or nothing interesting below, use stored hash and do not descend
		if (nHashUsed >= vHash.size()) {
			// overflowed the hash array - failure
			fBad = true;
			return 0;
		}
		const uint256 &hash = vHash[nHashUsed++];
		if (height==0 && fParentOfMatch) // in case of height 0, we have a matched txid
			vMatch.push_back(hash);
		return hash;
	} else {
		// otherwise, descend into the subtrees to extract matched txids and hashes
		uint256 left = TraverseAndExtract(height-1, pos*2, nBitsUsed, nHashUsed, vMatch), right;
		if (pos*2+1 < CalcTreeWidth(height-1))
			right = TraverseAndExtract(height-1, pos*2+1, nBitsUsed, nHashUsed, vMatch);
		else
			right = left;
		// and combine them before returning
		return Hash(BEGIN(left), END(left), BEGIN(right), END(right));
	}
}

CPartialMerkleTree::CPartialMerkleTree(const std::vector<uint256> &vTxid, const std::vector<bool> &vMatch, const CBlock &block) : nTransactions(vTxid.size()), fBad(false) {

	this->block=&block;

	// reset state
	vBits.clear();
	vHash.clear();

	// calculate height of tree
	int nHeight = 0;
	while (CalcTreeWidth(nHeight) > 1)
		nHeight++;

	// traverse the partial tree
	TraverseAndBuild(nHeight, 0, vTxid, vMatch);
}

CPartialMerkleTree::CPartialMerkleTree(const std::vector<uint256> &vTxid, const std::vector<bool> &vMatch) : nTransactions(vTxid.size()), fBad(false) {

	this->block=0;

	// reset state
	vBits.clear();
	vHash.clear();

	// calculate height of tree
	int nHeight = 0;
	while (CalcTreeWidth(nHeight) > 1)
		nHeight++;

	// traverse the partial tree
	TraverseAndBuild(nHeight, 0, vTxid, vMatch);
}

CPartialMerkleTree::CPartialMerkleTree() : nTransactions(0), fBad(true) {}

uint256 CPartialMerkleTree::ExtractMatches(std::vector<uint256> &vMatch) {
	vMatch.clear();
	// An empty set will not work
	if (nTransactions == 0)
		return 0;

	unsigned int maxBlockSize;

	GetMaxBlockSizeByBlock(*block, maxBlockSize);

	// check for excessively high numbers of transactions
	if (nTransactions > maxBlockSize / 60) // 60 is the lower bound for the size of a serialized CTransaction
		return 0;
	// there can never be more hashes provided than one for every txid
	if (vHash.size() > nTransactions)
		return 0;
	// there must be at least one bit per node in the partial tree, and at least one node per hash
	if (vBits.size() < vHash.size())
		return 0;
	// calculate height of tree
	int nHeight = 0;
	while (CalcTreeWidth(nHeight) > 1)
		nHeight++;
	// traverse the partial tree
	unsigned int nBitsUsed = 0, nHashUsed = 0;
	uint256 hashMerkleRoot = TraverseAndExtract(nHeight, 0, nBitsUsed, nHashUsed, vMatch);
	// verify that no problems occured during the tree traversal
	if (fBad)
		return 0;
	// verify that all bits were consumed (except for the padding caused by serializing it as a byte sequence)
	if ((nBitsUsed+7)/8 != (vBits.size()+7)/8)
		return 0;
	// verify that all hashes were consumed
	if (nHashUsed != vHash.size())
		return 0;
	return hashMerkleRoot;
}

bool AbortNode(const std::string &strMessage) {
	strMiscWarning = strMessage;
	LogPrintf("*** %s\n", strMessage);
	uiInterface.ThreadSafeMessageBox(strMessage, "", CClientUIInterface::MSG_ERROR);
	StartShutdown();
	return false;
}

bool CheckDiskSpace(uint64_t nAdditionalBytes)
{
	uint64_t nFreeBytesAvailable = filesystem::space(GetDataDir()).available;

	// Check for nMinDiskSpace bytes (currently 50MB)
	if (nFreeBytesAvailable < nMinDiskSpace + nAdditionalBytes)
		return AbortNode(_("Error: Disk space is low!"));

	return true;
}

FILE* OpenDiskFile(const CDiskBlockPos &pos, const char *prefix, bool fReadOnly)
{
	if (pos.IsNull())
		return NULL;
	boost::filesystem::path path = GetDataDir() / "blocks" / strprintf("%s%05u.dat", prefix, pos.nFile);
	boost::filesystem::create_directories(path.parent_path());
	FILE* file = fopen(path.string().c_str(), "rb+");
	if (!file && !fReadOnly)
		file = fopen(path.string().c_str(), "wb+");
	if (!file) {
		LogPrintf("Unable to open file %s\n", path.string());
		return NULL;
	}
	if (pos.nPos) {
		if (fseek(file, pos.nPos, SEEK_SET)) {
			LogPrintf("Unable to seek to position %u of %s\n", pos.nPos, path.string());
			fclose(file);
			return NULL;
		}
	}
	return file;
}

FILE* OpenBlockFile(const CDiskBlockPos &pos, bool fReadOnly) {
	return OpenDiskFile(pos, "blk", fReadOnly);
}

FILE* OpenUndoFile(const CDiskBlockPos &pos, bool fReadOnly) {
	return OpenDiskFile(pos, "rev", fReadOnly);
}

CBlockIndex * InsertBlockIndex(uint256 hash)
{
	if (hash == 0)
		return NULL;

	// Return existing
	map<uint256, CBlockIndex*>::iterator mi = mapBlockIndex.find(hash);
	if (mi != mapBlockIndex.end())
		return (*mi).second;

	// Create new
	CBlockIndex* pindexNew = new CBlockIndex();
	if (!pindexNew)
		throw runtime_error("LoadBlockIndex() : new CBlockIndex failed");
	mi = mapBlockIndex.insert(make_pair(hash, pindexNew)).first;
	pindexNew->phashBlock = &((*mi).first);

	return pindexNew;
}

bool static LoadBlockIndexDB()
	{
	if (!pblocktree->LoadBlockIndexGuts())
		return false;
	boost::this_thread::interruption_point();
    // Calculate nChainWork
	vector<pair<int, CBlockIndex*> > vSortedByHeight;
	vSortedByHeight.reserve(mapBlockIndex.size());
	// The following FOREACH loads entries for ALL blocks in random order...
	BOOST_FOREACH(const PAIRTYPE(uint256, CBlockIndex*)& item, mapBlockIndex)
	{
		CBlockIndex* pindex = item.second;
		vSortedByHeight.push_back(make_pair(pindex->nHeight, pindex));
	}
	// Which are sorted here.
	sort(vSortedByHeight.begin(), vSortedByHeight.end());
	BOOST_FOREACH(const PAIRTYPE(int, CBlockIndex*)& item, vSortedByHeight)
	{
        CBlockIndex* pindex = item.second;
		// Next command is taking most time
		pindex->nChainWork = (pindex->pprev ? pindex->pprev->nChainWork : 0) + pindex->GetBlockWorkAdjusted().getuint256();
		pindex->nChainTx = (pindex->pprev ? pindex->pprev->nChainTx : 0) + pindex->nTx;
		if ((pindex->nStatus & BLOCK_VALID_MASK) >= BLOCK_VALID_TRANSACTIONS && !(pindex->nStatus & BLOCK_FAILED_MASK))
			setBlockIndexValid.insert(pindex);
		if ((pindex->nStatus & BLOCK_FAILED_MASK) && (!pindexBestInvalid || pindex->nChainWork > pindexBestInvalid->nChainWork))
			pindexBestInvalid = pindex;
	}
	// Load block file info
	pblocktree->ReadLastBlockFile(nLastBlockFile);
	LogPrintf("LoadBlockIndexDB(): last block file = %i\n", nLastBlockFile);
	if (pblocktree->ReadBlockFileInfo(nLastBlockFile, infoLastBlockFile))
		LogPrintf("LoadBlockIndexDB(): last block file info: %s\n", infoLastBlockFile.ToString());

	// Check whether we need to continue reindexing
	bool fReindexing = false;
	pblocktree->ReadReindexing(fReindexing);
	fReindex |= fReindexing;

	// Check whether we have a transaction index
	pblocktree->ReadFlag("txindex", fTxIndex);
	LogPrintf("LoadBlockIndexDB(): transaction index %s\n", fTxIndex ? "enabled" : "disabled");

	// Load pointer to end of best chain
	std::map<uint256, CBlockIndex*>::iterator it = mapBlockIndex.find(pcoinsTip->GetBestBlock());
	if (it == mapBlockIndex.end())
		return true;
	chainActive.SetTip(it->second);
	LogPrintf("LoadBlockIndexDB(): hashBestChain=%s height=%d date=%s progress=%f\n",
			chainActive.Tip()->GetBlockHash().ToString(), chainActive.Height(),
			DateTimeStrFormat("%Y-%m-%d %H:%M:%S", chainActive.Tip()->GetBlockTime()),
			Checkpoints::GuessVerificationProgress(chainActive.Tip()));

	return true;
						}

bool VerifyDB(int nCheckLevel, int nCheckDepth)
{
	LOCK(cs_main);
	if (chainActive.Tip() == NULL || chainActive.Tip()->pprev == NULL)
		return true;

	// Verify blocks in the best chain
	if (nCheckDepth <= 0)
		nCheckDepth = 1000000000; // suffices until the year 19000
	if (nCheckDepth > chainActive.Height())
		nCheckDepth = chainActive.Height();
	nCheckLevel = std::max(0, std::min(4, nCheckLevel));
	LogPrintf("Verifying last %i blocks at level %i\n", nCheckDepth, nCheckLevel);
	CCoinsViewCache coins(*pcoinsTip, true);
	CBlockIndex* pindexState = chainActive.Tip();
    CBlockIndex* pindexFailure = NULL;
    int nGoodTransactions = 0;
    CValidationState state;
	for (CBlockIndex* pindex = chainActive.Tip(); pindex && pindex->pprev; pindex = pindex->pprev)
	{
        boost::this_thread::interruption_point();
        if (pindex->nHeight < chainActive.Height()-nCheckDepth)
			break;
        CBlock block;
		// check level 0: read from disk
		if (!ReadBlockFromDisk(block, pindex))
			return error("VerifyDB() : *** ReadBlockFromDisk failed at %d, hash=%s", pindex->nHeight, pindex->GetBlockHash().ToString());
        // check level 1: verify block validity
		if (nCheckLevel >= 1 && !CheckBlock(block, state))
			return error("VerifyDB() : *** found bad block at %d, hash=%s\n", pindex->nHeight, pindex->GetBlockHash().ToString());
		// check level 2: verify undo validity
		if (nCheckLevel >= 2 && pindex) {
			CBlockUndo undo;
			CDiskBlockPos pos = pindex->GetUndoPos();
			if (!pos.IsNull()) {
				if (!undo.ReadFromDisk(pos, pindex->pprev->GetBlockHash()))
					return error("VerifyDB() : *** found bad undo data at %d, hash=%s\n", pindex->nHeight, pindex->GetBlockHash().ToString());
			}
		}
        // check level 3: check for inconsistencies during memory-only disconnect of tip blocks
		if (nCheckLevel >= 3 && pindex == pindexState && (coins.GetCacheSize() + pcoinsTip->GetCacheSize()) <= 2*nCoinCacheSize + 32000) {
            bool fClean = true;
            if (!DisconnectBlock(block, state, pindex, coins, &fClean))
                return error("VerifyDB() : *** irrecoverable inconsistency in block data at %d, hash=%s", pindex->nHeight, pindex->GetBlockHash().ToString());
            pindexState = pindex->pprev;
            if (!fClean) {
                nGoodTransactions = 0;
				pindexFailure = pindex;
            } else
                nGoodTransactions += block.vtx.size();
        }
	}
    if (pindexFailure)
		return error("VerifyDB() : *** coin database inconsistencies found (last %i blocks, %i good transactions before that)\n", chainActive.Height() - pindexFailure->nHeight + 1, nGoodTransactions);

	// check level 4: try reconnecting blocks
	if (nCheckLevel >= 4) {
		CBlockIndex *pindex = pindexState;
		while (pindex != chainActive.Tip()) {
			boost::this_thread::interruption_point();
			pindex = chainActive.Next(pindex);
			CBlock block;
			if (!ReadBlockFromDisk(block, pindex))
				return error("VerifyDB() : *** ReadBlockFromDisk failed at %d, hash=%s", pindex->nHeight, pindex->GetBlockHash().ToString());
			if (!ConnectBlock(block, state, pindex, coins, false, false))
				return error("VerifyDB() : *** found unconnectable block at %d, hash=%s", pindex->nHeight, pindex->GetBlockHash().ToString());
		}
	}

    LogPrintf("No coin database inconsistencies in last %i blocks (%i transactions)\n", chainActive.Height() - pindexState->nHeight, nGoodTransactions);

	return true;
}

void UnloadBlockIndex()
{
	mapBlockIndex.clear();
	setBlockIndexValid.clear();
	chainActive.SetTip(NULL);
	pindexBestInvalid = NULL;
}

bool LoadBlockIndex()
{
	// Load block index from databases
	if (!fReindex && !LoadBlockIndexDB())
		return false;
	return true;
}

bool InitBlockIndex() {
	LOCK(cs_main);
	// Check whether we're already initialized
	if (chainActive.Genesis() != NULL)
		return true;

	// Use the provided setting for -txindex in the new database
	fTxIndex = GetBoolArg("-txindex", false);
	pblocktree->WriteFlag("txindex", fTxIndex);
	LogPrintf("Initializing databases...\n");

	// Only add the genesis block if not reindexing (in which case we reuse the one already on disk)
	if (!fReindex) {
		try {
			CBlock &block = const_cast<CBlock&>(Params().GenesisBlock());
			// Start new block file
			unsigned int nBlockSize = ::GetSerializeSize(block, SER_DISK, CLIENT_VERSION);
			CDiskBlockPos blockPos;
			CValidationState state;
			if (!FindBlockPos(state, blockPos, nBlockSize+8, 0, block.nTime))
				return error("LoadBlockIndex() : FindBlockPos failed");
			if (!WriteBlockToDisk(block, blockPos))
				return error("LoadBlockIndex() : writing genesis block to disk failed");
			if (!AddToBlockIndex(block, state, blockPos))
				return error("LoadBlockIndex() : genesis block not accepted");
		} catch(std::runtime_error &e) {
			return error("LoadBlockIndex() : failed to initialize block database: %s", e.what());
		}
	}

	return true;
}

bool InitRichList(CCoinsView &dbview)
{
	LOCK(cs_main);
	if (fReindex || chainActive.Genesis() == NULL) {
		std::vector<unsigned char> v;
    	v.assign(21,'0');
    	if(!dbview.SetAddressInfo(CScript(v),std::make_pair(1,0))) {
    		return false; }
		pblocktree->WriteFlag("addressinfo", true);
	}
	bool dummy;
	if(!pblocktree->ReadFlag("addressinfo", dummy))
		return false;
	return true;

}

bool InitServiceList(CCoinsView &dbview)
{
    LOCK(cs_main);
    if (fReindex || chainActive.Genesis() == NULL) {
        //std::vector<unsigned char> v;
        //v.assign(21,'0');
        if(!dbview.SetServiceInfo(string("init"), std::make_tuple("1", "0", "0"))) {
            return false; }
        pblocktree->WriteFlag("serviceinfo", true);
    }
    bool dummy;
    if(!pblocktree->ReadFlag("serviceinfo", dummy))
        return false;
    return true;

}

bool InitServiceTicketList(CCoinsView &dbview)
{
    LOCK(cs_main);
    if (fReindex || chainActive.Genesis() == NULL) {
        std::vector<unsigned char> v;
        v.assign(21,'0');
        if(!dbview.SetTicketList(CScript(v),std::make_tuple("1", "0", "0", "0", "0", "0"))) {
            return false; }
        pblocktree->WriteFlag("ticketlist", true);
    }
    bool dummy;
    if(!pblocktree->ReadFlag("ticketlist", dummy))
        return false;
    return true;

}

bool InitServiceUbiList(CCoinsView &dbview)
{
    LOCK(cs_main);
    if (fReindex || chainActive.Genesis() == NULL) {
        std::vector<unsigned char> v;
        v.assign(21,'0');
        if(!dbview.SetUbiList(CScript(v),std::make_tuple("1", "0"))) {
            return false; }
        pblocktree->WriteFlag("ubilist", true);
    }
    bool dummy;
    if(!pblocktree->ReadFlag("ubilist", dummy))
        return false;
    return true;

}

bool InitServiceDexList(CCoinsView &dbview)
{
    LOCK(cs_main);
    if (fReindex || chainActive.Genesis() == NULL) {
        std::vector<unsigned char> v;
        v.assign(21,'0');
        if(!dbview.SetDexList(CScript(v),std::make_tuple("1", "0", "0"))) {
            return false; }
        pblocktree->WriteFlag("dexlist", true);
    }
    bool dummy;
    if(!pblocktree->ReadFlag("dexlist", dummy))
        return false;
    return true;

}

bool InitServiceNpoList(CCoinsView &dbview)
{
    LOCK(cs_main);
    if (fReindex || chainActive.Genesis() == NULL) {
        std::vector<unsigned char> v;
        v.assign(21,'0');
        if(!dbview.SetNpoList(CScript(v),std::make_tuple("1", "0", "0"))) {
            return false; }
        pblocktree->WriteFlag("npolist", true);
    }
    bool dummy;
    if(!pblocktree->ReadFlag("npolist", dummy))
        return false;
    return true;

}

bool InitServiceBookList(CCoinsView &dbview)
{
    LOCK(cs_main);
    if (fReindex || chainActive.Genesis() == NULL) {
        std::vector<unsigned char> v;
        v.assign(21,'0');
        if(!dbview.SetBookList(CScript(v),std::make_tuple("1", "0"))) {
            return false; }
        pblocktree->WriteFlag("booklist", true);
    }
    bool dummy;
    if(!pblocktree->ReadFlag("booklist", dummy))
        return false;
    return true;

}

void PrintBlockTree()
{
	AssertLockHeld(cs_main);
	// pre-compute tree structure
	map<CBlockIndex*, vector<CBlockIndex*> > mapNext;
	for (map<uint256, CBlockIndex*>::iterator mi = mapBlockIndex.begin(); mi != mapBlockIndex.end(); ++mi)
	{
		CBlockIndex* pindex = (*mi).second;
		mapNext[pindex->pprev].push_back(pindex);
	}

	vector<pair<int, CBlockIndex*> > vStack;
	vStack.push_back(make_pair(0, chainActive.Genesis()));

	int nPrevCol = 0;
	while (!vStack.empty())
	{
		int nCol = vStack.back().first;
		CBlockIndex* pindex = vStack.back().second;
		vStack.pop_back();

		// print split or gap
		if (nCol > nPrevCol)
		{
			for (int i = 0; i < nCol-1; i++)
				LogPrintf("| ");
			LogPrintf("|\\\n");
		}
		else if (nCol < nPrevCol)
		{
			for (int i = 0; i < nCol; i++)
				LogPrintf("| ");
			LogPrintf("|\n");
		}
		nPrevCol = nCol;

		// print columns
		for (int i = 0; i < nCol; i++)
			LogPrintf("| ");

		// print item
		CBlock block;
		ReadBlockFromDisk(block, pindex);
		LogPrintf("%d (blk%05u.dat:0x%x)  %s  tx %u\n",
				pindex->nHeight,
				pindex->GetBlockPos().nFile, pindex->GetBlockPos().nPos,
				DateTimeStrFormat("%Y-%m-%d %H:%M:%S", block.GetBlockTime()),
				block.vtx.size());

		// put the main time-chain first
		vector<CBlockIndex*>& vNext = mapNext[pindex];
		for (unsigned int i = 0; i < vNext.size(); i++)
		{
			if (chainActive.Next(vNext[i]))
			{
				swap(vNext[0], vNext[i]);
				break;
			}
		}

		// iterate children
		for (unsigned int i = 0; i < vNext.size(); i++)
			vStack.push_back(make_pair(nCol+i, vNext[i]));
	}
}

bool LoadExternalBlockFile(FILE* fileIn, CDiskBlockPos *dbp)
{
	int64_t nStart = GetTimeMillis();

	int nLoaded = 0;
	try {

		/*const unsigned int maxBlockSize=MAX_BLOCK_SIZE_8;*/

		CBufferedFile blkdat(fileIn, 2*MAX_BLOCK_SIZE, MAX_BLOCK_SIZE+8, SER_DISK, CLIENT_VERSION);
		uint64_t nStartByte = 0;
		if (dbp) {
			// (try to) skip already indexed part
			CBlockFileInfo info;
			if (pblocktree->ReadBlockFileInfo(dbp->nFile, info)) {
				nStartByte = info.nSize;
				blkdat.Seek(info.nSize);
			}
		}
		uint64_t nRewind = blkdat.GetPos();
		while (blkdat.good() && !blkdat.eof()) {
			boost::this_thread::interruption_point();

			blkdat.SetPos(nRewind);
			nRewind++; // start one byte further next time, in case of failure
			blkdat.SetLimit(); // remove former limit
			unsigned int nSize = 0;
			try {
				// locate a header
				unsigned char buf[MESSAGE_START_SIZE];
				blkdat.FindByte(Params().MessageStart()[0]);
				nRewind = blkdat.GetPos()+1;
				blkdat >> FLATDATA(buf);
				if (memcmp(buf, Params().MessageStart(), MESSAGE_START_SIZE))
					continue;
				// read size
				blkdat >> nSize;
				if (nSize < 80 || nSize > MAX_BLOCK_SIZE)
					continue;
			} catch (std::exception &e) {
				// no valid block header found; don't complain
				break;
			}
			try {
				// read block
				uint64_t nBlockPos = blkdat.GetPos();
				blkdat.SetLimit(nBlockPos + nSize);
				CBlock block;
				blkdat >> block;
				nRewind = blkdat.GetPos();

				// process block
				if (nBlockPos >= nStartByte) {
					LOCK(cs_main);
					if (dbp)
						dbp->nPos = nBlockPos;
					CValidationState state;
					if (ProcessBlock(state, NULL, &block, dbp))
						nLoaded++;
					if (state.IsError())
						break;
				}
			} catch (std::exception &e) {
				LogPrintf("%s : Deserialize or I/O error - %s", __func__, e.what());
			}
		}
		fclose(fileIn);
	} catch(std::runtime_error &e) {
		AbortNode(_("Error: system error: ") + e.what());
	}
	if (nLoaded > 0)
		LogPrintf("Loaded %i blocks from external file in %dms\n", nLoaded, GetTimeMillis() - nStart);
	return nLoaded > 0;
}

//////////////////////////////////////////////////////////////////////////////
//
// CAlert
//

string GetWarnings(string strFor)
{
	int nPriority = 0;
	string strStatusBar;
	string strRPC;

	if (GetBoolArg("-testsafemode", false))
		strRPC = "test";

	if (!CLIENT_VERSION_IS_RELEASE)
		strStatusBar = _("This is a pre-release test build - use at your own risk - do not use for mining or merchant applications");

	// Misc warnings like out of disk space and clock is wrong
	if (strMiscWarning != "")
	{
		nPriority = 1000;
		strStatusBar = strMiscWarning;
	}

	if (fLargeWorkForkFound)
	{
		nPriority = 2000;
		strStatusBar = strRPC = _("Warning: The network does not appear to fully agree! Some miners appear to be experiencing issues.");
	}
	else if (fLargeWorkInvalidChainFound)
	{
		nPriority = 2000;
		strStatusBar = strRPC = _("Warning: We do not appear to fully agree with our peers! You may need to upgrade, or other nodes may need to upgrade.");
	}

	// Alerts
	{
		LOCK(cs_mapAlerts);
		BOOST_FOREACH(PAIRTYPE(const uint256, CAlert)& item, mapAlerts)
		{
			const CAlert& alert = item.second;
			if (alert.AppliesToMe() && alert.nPriority > nPriority)
			{
				nPriority = alert.nPriority;
				strStatusBar = alert.strStatusBar;
			}
		}
	}

	if (strFor == "statusbar")
		return strStatusBar;
	else if (strFor == "rpc")
		return strRPC;
	assert(!"GetWarnings() : invalid parameter");
	return "error";
}

//////////////////////////////////////////////////////////////////////////////
//
// Messages
//


bool static AlreadyHave(const CInv& inv)
						{
	switch (inv.type)
	{
	case MSG_TX:
	{
		bool txInMap = false;
		txInMap = mempool.exists(inv.hash);
		return txInMap || mapOrphanTransactions.count(inv.hash) ||
				pcoinsTip->HaveCoins(inv.hash);
	}
	case MSG_BLOCK:
		return mapBlockIndex.count(inv.hash) ||
				mapOrphanBlocks.count(inv.hash);
	}
	// Don't know what it is, just say we already got one
	return true;
						}
void static ProcessGetData(CNode* pfrom)
						{
	std::deque<CInv>::iterator it = pfrom->vRecvGetData.begin();

	vector<CInv> vNotFound;

	LOCK(cs_main);

	while (it != pfrom->vRecvGetData.end()) {
		// Don't bother if send buffer is too full to respond anyway
		if (pfrom->nSendSize >= SendBufferSize())
			break;

		const CInv &inv = *it;
		{
			boost::this_thread::interruption_point();
			it++;

			if (inv.type == MSG_BLOCK || inv.type == MSG_FILTERED_BLOCK)
			{
				bool send = false;
				map<uint256, CBlockIndex*>::iterator mi = mapBlockIndex.find(inv.hash);
				if (mi != mapBlockIndex.end())
				{
					// If the requested block is at a height below our last
					// checkpoint, only serve it if it's in the checkpointed chain
					int nHeight = mi->second->nHeight;
					CBlockIndex* pcheckpoint = Checkpoints::GetLastCheckpoint(mapBlockIndex);
					if (pcheckpoint && nHeight < pcheckpoint->nHeight) {
						if (!chainActive.Contains(mi->second))
						{
							LogPrintf("ProcessGetData(): ignoring request for old block that isn't in the main chain\n");
						} else {
							send = true;
						}
					} else {
						send = true;
					}
				}
				if (send)
				{
					// Send block from disk
					CBlock block;
					ReadBlockFromDisk(block, (*mi).second);

					if (inv.type == MSG_BLOCK)
						pfrom->PushMessage("block", block);
					else // MSG_FILTERED_BLOCK)
					{
						LOCK(pfrom->cs_filter);
						if (pfrom->pfilter)
						{
							CMerkleBlock merkleBlock(block, *pfrom->pfilter);
							pfrom->PushMessage("merkleblock", merkleBlock);
							typedef std::pair<unsigned int, uint256> PairType;
							BOOST_FOREACH(PairType& pair, merkleBlock.vMatchedTxn)
							if (!pfrom->setInventoryKnown.count(CInv(MSG_TX, pair.second)))
								pfrom->PushMessage("tx", block.vtx[pair.first]);
						}
					}

					// Trigger them to send a getblocks request for the next batch of inventory
					if (inv.hash == pfrom->hashContinue)
					{
						// Bypass PushInventory.
						vector<CInv> vInv;
						vInv.push_back(CInv(MSG_BLOCK, chainActive.Tip()->GetBlockHash()));
						pfrom->PushMessage("inv", vInv);
						pfrom->hashContinue = 0;
					}
				}
			}
			else if (inv.IsKnownType())
			{
				// Send stream from relay memory
				bool pushed = false;
				{
					LOCK(cs_mapRelay);
					map<CInv, CDataStream>::iterator mi = mapRelay.find(inv);
					if (mi != mapRelay.end()) {
						pfrom->PushMessage(inv.GetCommand(), (*mi).second);
						pushed = true;
					}
				}
				if (!pushed && inv.type == MSG_TX) {
					CTransaction tx;
					if (mempool.lookup(inv.hash, tx)) {
						CDataStream ss(SER_NETWORK, PROTOCOL_VERSION);
						ss.reserve(1000);
						ss << tx;
						pfrom->PushMessage("tx", ss);
						pushed = true;
					}
				}
				if (!pushed) {
					vNotFound.push_back(inv);
				}
			}

			// Track requests for our stuff.
			g_signals.Inventory(inv.hash);

			if (inv.type == MSG_BLOCK || inv.type == MSG_FILTERED_BLOCK)
				break;
		}
	}

	pfrom->vRecvGetData.erase(pfrom->vRecvGetData.begin(), it);

	if (!vNotFound.empty()) {
		// Let the peer know that we didn't find what it asked for, so it doesn't have to wait around forever.
		pfrom->PushMessage("notfound", vNotFound);
	}
						}

bool static ProcessMessage(CNode* pfrom, string strCommand, CDataStream& vRecv)
						{
	RandAddSeedPerfmon();
	LogPrint("net", "received: %s (%u bytes)\n", strCommand, vRecv.size());
	if (mapArgs.count("-dropmessagestest") && GetRand(atoi(mapArgs["-dropmessagestest"])) == 0)
	{
		LogPrintf("dropmessagestest DROPPING RECV MESSAGE\n");
		return true;
	}

	{
		LOCK(cs_main);
		State(pfrom->GetId())->nLastBlockProcess = GetTimeMicros();
	}

	if (strCommand == "version")
	{
		// Each connection can only send one version message
		if (pfrom->nVersion != 0)
		{
			pfrom->PushMessage("reject", strCommand, REJECT_DUPLICATE, string("Duplicate version message"));
			Misbehaving(pfrom->GetId(), 1);
			return false;
		}

		int64_t nTime;
		CAddress addrMe;
		CAddress addrFrom;
		uint64_t nNonce = 1;
		vRecv >> pfrom->nVersion >> pfrom->nServices >> nTime >> addrMe;

		if (GetHeight() < nRichForkHeight) //TODO: ?
		{
		 if (pfrom->nVersion < MIN_PEER_PROTO_VERSION)
		 {
		   // disconnect from peers older than this proto version
			 LogPrintf("partner %s using obsolete version %i; disconnecting\n", pfrom->addr.ToString(), pfrom->nVersion);
			 pfrom->PushMessage("reject", strCommand, REJECT_OBSOLETE,
				  strprintf("Version must be %d or greater", MIN_PEER_PROTO_VERSION));
			 pfrom->fDisconnect = true;
			 return false;
		 }
	 }else{
		 if (pfrom->nVersion < MIN_PEER_PROTO_VERSION_POST_CHANGE)
		 {
		   // disconnect from peers older than this proto version
			 LogPrintf("partner %s using obsolete version %i; disconnecting\n", pfrom->addr.ToString(), pfrom->nVersion);
			 pfrom->PushMessage("reject", strCommand, REJECT_OBSOLETE,
				  strprintf("Version must be %d or greater", MIN_PEER_PROTO_VERSION_POST_CHANGE));
			 pfrom->fDisconnect = true;
			 return false;
		 }
	 }

		if (pfrom->nVersion == 10300)
			pfrom->nVersion = 300;
		if (!vRecv.empty())
			vRecv >> addrFrom >> nNonce;
		if (!vRecv.empty()) {
			vRecv >> pfrom->strSubVer;
			pfrom->cleanSubVer = SanitizeString(pfrom->strSubVer);

			if ( // TODO: throw out or put in relevant versions?
					(pfrom->cleanSubVer == "/Aurora:1.3.0/") ||
					(pfrom->cleanSubVer == "/Arngrímur Jónsson:0.8.7.5/") ||
					(pfrom->cleanSubVer == "/Satoshi:0.8.7.5/")
			)
			{
				// disconnect from peers older than this proto version
				LogPrintf("partner %s using obsolete sub version %s; disconnecting\n", pfrom->addr.ToString(), pfrom->cleanSubVer);
				pfrom->PushMessage("reject", strCommand, REJECT_OBSOLETE,
						strprintf("Version must be %d or greater", MIN_PEER_PROTO_VERSION));
				pfrom->fDisconnect = true;
				return false;
			}
		}
		if (!vRecv.empty())
			vRecv >> pfrom->nStartingHeight;
		if (!vRecv.empty())
			vRecv >> pfrom->fRelayTxes; // set to true after we get the first filter* message
		else
			pfrom->fRelayTxes = true;

		if (pfrom->fInbound && addrMe.IsRoutable())
		{
			pfrom->addrLocal = addrMe;
			SeenLocal(addrMe);
		}

		// Disconnect if we connected to ourself
		if (nNonce == nLocalHostNonce && nNonce > 1)
		{
			LogPrintf("connected to self at %s, disconnecting\n", pfrom->addr.ToString());
			pfrom->fDisconnect = true;
			return true;
		}

		// Be shy and don't send version until we hear
		if (pfrom->fInbound)
			pfrom->PushVersion();

		pfrom->fClient = !(pfrom->nServices & NODE_NETWORK);


		// Change version
		pfrom->PushMessage("verack");
		pfrom->ssSend.SetVersion(min(pfrom->nVersion, PROTOCOL_VERSION));

		if (!pfrom->fInbound)
		{
			// Advertise our address
			if (!fNoListen && !IsInitialBlockDownload())
			{
				CAddress addr = GetLocalAddress(&pfrom->addr);
				if (addr.IsRoutable())
					pfrom->PushAddress(addr);
			}

			// Get recent addresses
			if (pfrom->fOneShot || pfrom->nVersion >= CADDR_TIME_VERSION || addrman.size() < 1000)
			{
				pfrom->PushMessage("getaddr");
				pfrom->fGetAddr = true;
			}
			addrman.Good(pfrom->addr);
		} else {
			if (((CNetAddr)pfrom->addr) == (CNetAddr)addrFrom)
			{
				addrman.Add(addrFrom, addrFrom);
				addrman.Good(addrFrom);
			}
		}

		// Relay alerts
		{
			LOCK(cs_mapAlerts);
			BOOST_FOREACH(PAIRTYPE(const uint256, CAlert)& item, mapAlerts)
			item.second.RelayTo(pfrom);
		}

		pfrom->fSuccessfullyConnected = true;

		LogPrintf("receive version message: %s: version %d, blocks=%d, us=%s, them=%s, peer=%s\n", pfrom->cleanSubVer, pfrom->nVersion, pfrom->nStartingHeight, addrMe.ToString(), addrFrom.ToString(), pfrom->addr.ToString());

		AddTimeData(pfrom->addr, nTime);

		LOCK(cs_main);
		cPeerBlockCounts.input(pfrom->nStartingHeight);
	}


	else if (pfrom->nVersion == 0)
	{
		// Must have a version message before anything else
		Misbehaving(pfrom->GetId(), 1);
		return false;
	}

	else if (strCommand == "verack")
	{
		pfrom->SetRecvVersion(min(pfrom->nVersion, PROTOCOL_VERSION));
	}

	else if (strCommand == "addr")
	{
		vector<CAddress> vAddr;
		vRecv >> vAddr;

		// Don't want addr from older versions unless seeding
		if (pfrom->nVersion < CADDR_TIME_VERSION && addrman.size() > 1000)
			return true;
		if (vAddr.size() > 1000)
		{
			Misbehaving(pfrom->GetId(), 20);
			return error("message addr size() = %u", vAddr.size());
		}

		// Store the new addresses
		vector<CAddress> vAddrOk;
		int64_t nNow = GetAdjustedTime();
		int64_t nSince = nNow - 10 * 60;
		BOOST_FOREACH(CAddress& addr, vAddr)
		{
			boost::this_thread::interruption_point();

			if (addr.nTime <= 100000000 || addr.nTime > nNow + 10 * 60)
				addr.nTime = nNow - 5 * 24 * 60 * 60;
			pfrom->AddAddressKnown(addr);
			bool fReachable = IsReachable(addr);
			if (addr.nTime > nSince && !pfrom->fGetAddr && vAddr.size() <= 10 && addr.IsRoutable())
			{
				// Relay to a limited number of other nodes
				{
					LOCK(cs_vNodes);
					// Use deterministic randomness to send to the same nodes for 24 hours
					// at a time so the setAddrKnowns of the chosen nodes prevent repeats
					static uint256 hashSalt;
					if (hashSalt == 0)
						hashSalt = GetRandHash();
					uint64_t hashAddr = addr.GetHash();
					uint256 hashRand = hashSalt ^ (hashAddr<<32) ^ ((GetTime()+hashAddr)/(24*60*60));
					hashRand = Hash(BEGIN(hashRand), END(hashRand));
					multimap<uint256, CNode*> mapMix;
					BOOST_FOREACH(CNode* pnode, vNodes)
					{
						if (pnode->nVersion < CADDR_TIME_VERSION)
							continue;
						unsigned int nPointer;
						memcpy(&nPointer, &pnode, sizeof(nPointer));
						uint256 hashKey = hashRand ^ nPointer;
						hashKey = Hash(BEGIN(hashKey), END(hashKey));
						mapMix.insert(make_pair(hashKey, pnode));
					}
					int nRelayNodes = fReachable ? 2 : 1; // limited relaying of addresses outside our network(s)
					for (multimap<uint256, CNode*>::iterator mi = mapMix.begin(); mi != mapMix.end() && nRelayNodes-- > 0; ++mi)
						((*mi).second)->PushAddress(addr);
				}
			}
			// Do not store addresses outside our network
			if (fReachable)
				vAddrOk.push_back(addr);
		}
		addrman.Add(vAddrOk, pfrom->addr, 2 * 60 * 60);
		if (vAddr.size() < 1000)
			pfrom->fGetAddr = false;
		if (pfrom->fOneShot)
			pfrom->fDisconnect = true;
	}
	else if (strCommand == "inv")
	{
		vector<CInv> vInv;
		vRecv >> vInv;
		if (vInv.size() > MAX_INV_SZ)
		{
			Misbehaving(pfrom->GetId(), 20);
			return error("message inv size() = %u", vInv.size());
		}

		LOCK(cs_main);

		for (unsigned int nInv = 0; nInv < vInv.size(); nInv++)
		{
			const CInv &inv = vInv[nInv];

			boost::this_thread::interruption_point();
			pfrom->AddInventoryKnown(inv);

			bool fAlreadyHave = AlreadyHave(inv);
			LogPrint("net", "  got inventory: %s  %s\n", inv.ToString(), fAlreadyHave ? "have" : "new");

			if (!fAlreadyHave) {
				if (!fImporting && !fReindex) {
					if (inv.type == MSG_BLOCK)
					{
						AddBlockToQueue(pfrom->GetId(), inv.hash);
					}
					else
						pfrom->AskFor(inv);
				}
			} else if (inv.type == MSG_BLOCK && mapOrphanBlocks.count(inv.hash)) {
				PushGetBlocks(pfrom, chainActive.Tip(), GetOrphanRoot(inv.hash));
			}

			// Track requests for our stuff
			g_signals.Inventory(inv.hash);
		}
	}
	else if (strCommand == "getdata")
	{
		vector<CInv> vInv;
		vRecv >> vInv;
		if (vInv.size() > MAX_INV_SZ)
		{
			Misbehaving(pfrom->GetId(), 20);
			return error("message getdata size() = %u", vInv.size());
		}

		if (fDebug || (vInv.size() != 1))
			LogPrint("net", "received getdata (%u invsz)\n", vInv.size());

		if ((fDebug && vInv.size() > 0) || (vInv.size() == 1))
			LogPrint("net", "received getdata for: %s\n", vInv[0].ToString());

		pfrom->vRecvGetData.insert(pfrom->vRecvGetData.end(), vInv.begin(), vInv.end());
		ProcessGetData(pfrom);
	}
	else if (strCommand == "getblocks")
	{
		CBlockLocator locator;
		uint256 hashStop;
		vRecv >> locator >> hashStop;

		LOCK(cs_main);

		// Find the last block the caller has in the main chain
		CBlockIndex* pindex = chainActive.FindFork(locator);

		// Send the rest of the chain
		if (pindex)
			pindex = chainActive.Next(pindex);
		int nLimit = 500;
		LogPrint("net", "getblocks %d to %s limit %d\n", (pindex ? pindex->nHeight : -1), hashStop.ToString(), nLimit);
		for (; pindex; pindex = chainActive.Next(pindex))
		{
			if (pindex->GetBlockHash() == hashStop)
			{
				LogPrint("net", "  getblocks stopping at %d %s\n", pindex->nHeight, pindex->GetBlockHash().ToString());
				break;
			}
			pfrom->PushInventory(CInv(MSG_BLOCK, pindex->GetBlockHash()));
			if (--nLimit <= 0)
			{
				// When this block is requested, we'll send an inv that'll make them
				// getblocks the next batch of inventory.
				LogPrint("net", "  getblocks stopping at limit %d %s\n", pindex->nHeight, pindex->GetBlockHash().ToString());
				pfrom->hashContinue = pindex->GetBlockHash();
				break;
			}
		}
	}
	else if (strCommand == "getheaders")
	{
		CBlockLocator locator;
		uint256 hashStop;
		vRecv >> locator >> hashStop;

		LOCK(cs_main);

		CBlockIndex* pindex = NULL;
		if (locator.IsNull())
		{
			// If locator is null, return the hashStop block
			map<uint256, CBlockIndex*>::iterator mi = mapBlockIndex.find(hashStop);
			if (mi == mapBlockIndex.end())
				return true;
			pindex = (*mi).second;
		}
		else
		{
			// Find the last block the caller has in the main chain
			pindex = chainActive.FindFork(locator);
			if (pindex)
				pindex = chainActive.Next(pindex);
		}

		// we must use CBlocks, as CBlockHeaders won't include the 0x00 nTx count at the end
		vector<CBlock> vHeaders;
		int nLimit = 2000;
		LogPrint("net", "getheaders %d to %s\n", (pindex ? pindex->nHeight : -1), hashStop.ToString());
		for (; pindex; pindex = chainActive.Next(pindex))
		{
			vHeaders.push_back(pindex->GetBlockHeader());
			if (--nLimit <= 0 || pindex->GetBlockHash() == hashStop)
				break;
		}
		pfrom->PushMessage("headers", vHeaders);
	}
	else if (strCommand == "tx")
	{
		vector<uint256> vWorkQueue;
		vector<uint256> vEraseQueue;
		CTransaction tx;
		vRecv >> tx;

		CInv inv(MSG_TX, tx.GetHash());
		pfrom->AddInventoryKnown(inv);

		LOCK(cs_main);

		bool fMissingInputs = false;
		CValidationState state;
		if (AcceptToMemoryPool(mempool, state, tx, true, &fMissingInputs))
		{
			mempool.check(pcoinsTip);
			RelayTransaction(tx, inv.hash);
			mapAlreadyAskedFor.erase(inv);
			vWorkQueue.push_back(inv.hash);
			vEraseQueue.push_back(inv.hash);

			LogPrint("mempool", "AcceptToMemoryPool: %s %s : accepted %s (poolsz %u)\n",
					pfrom->addr.ToString(), pfrom->cleanSubVer,
					tx.GetHash().ToString(),
					mempool.mapTx.size());

			// Recursively process any orphan transactions that depended on this one
			for (unsigned int i = 0; i < vWorkQueue.size(); i++)
			{
				uint256 hashPrev = vWorkQueue[i];
				for (set<uint256>::iterator mi = mapOrphanTransactionsByPrev[hashPrev].begin();
						mi != mapOrphanTransactionsByPrev[hashPrev].end();
						++mi)
				{
					const uint256& orphanHash = *mi;
					const CTransaction& orphanTx = mapOrphanTransactions[orphanHash];
					bool fMissingInputs2 = false;
					// Use a dummy CValidationState so someone can't setup nodes to counter-DoS based on orphan resolution
					CValidationState stateDummy;

					if (AcceptToMemoryPool(mempool, stateDummy, orphanTx, true, &fMissingInputs2))
					{
						LogPrint("mempool", "   accepted orphan tx %s\n", orphanHash.ToString());
						RelayTransaction(orphanTx, orphanHash);
						mapAlreadyAskedFor.erase(CInv(MSG_TX, orphanHash));
						vWorkQueue.push_back(orphanHash);
						vEraseQueue.push_back(orphanHash);
					}
					else if (!fMissingInputs2)
					{
						// invalid or too-little-fee orphan
						vEraseQueue.push_back(orphanHash);
						LogPrint("mempool", "   removed orphan tx %s\n", orphanHash.ToString());
					}
					mempool.check(pcoinsTip);
				}
			}

			BOOST_FOREACH(uint256 hash, vEraseQueue)
			EraseOrphanTx(hash);
		}
		else if (fMissingInputs)
		{
			AddOrphanTx(tx);

			int maxBlockSize;

			maxBlockSize=GetMaxBlockSize(chainActive.Height());

			// DoS prevention: do not allow mapOrphanTransactions to grow unbounded
			unsigned int nEvicted = LimitOrphanTxSize(maxBlockSize/100);
			if (nEvicted > 0)
				LogPrint("mempool", "mapOrphan overflow, removed %u tx\n", nEvicted);
		}

		int nDoS = 0;
		if (state.IsInvalid(nDoS))
		{
			LogPrint("mempool", "%s from %s %s was not accepted into the memory pool: %s\n", tx.GetHash().ToString(),
					pfrom->addr.ToString(), pfrom->cleanSubVer,
					state.GetRejectReason());
			pfrom->PushMessage("reject", strCommand, state.GetRejectCode(),
					state.GetRejectReason(), inv.hash);
			if (nDoS > 0)
				Misbehaving(pfrom->GetId(), nDoS);
		}
	}
	else if (strCommand == "block" && !fImporting && !fReindex) // Ignore blocks received while importing
	{
		CBlock block;
		vRecv >> block;

		LogPrint("net", "received block %s\n", block.GetHash().ToString());

		CInv inv(MSG_BLOCK, block.GetHash());
		pfrom->AddInventoryKnown(inv);

		LOCK(cs_main);
		// Remember who we got this block from.
		mapBlockSource[inv.hash] = pfrom->GetId();
		MarkBlockAsReceived(inv.hash, pfrom->GetId());

		CValidationState state;
		ProcessBlock(state, pfrom, &block);
	}
	else if (strCommand == "getaddr")
	{
		pfrom->vAddrToSend.clear();
		vector<CAddress> vAddr = addrman.GetAddr();
		BOOST_FOREACH(const CAddress &addr, vAddr)
		pfrom->PushAddress(addr);
	}
	else if (strCommand == "mempool")
	{
		LOCK2(cs_main, pfrom->cs_filter);

		std::vector<uint256> vtxid;
		mempool.queryHashes(vtxid);
		vector<CInv> vInv;
		BOOST_FOREACH(uint256& hash, vtxid) {
			CInv inv(MSG_TX, hash);
			CTransaction tx;
			bool fInMemPool = mempool.lookup(hash, tx);
			if (!fInMemPool) continue; // another thread removed since queryHashes, maybe...
			if ((pfrom->pfilter && pfrom->pfilter->IsRelevantAndUpdate(tx, hash)) ||
					(!pfrom->pfilter))
				vInv.push_back(inv);
			if (vInv.size() == MAX_INV_SZ) {
				pfrom->PushMessage("inv", vInv);
				vInv.clear();
			}
		}
		if (vInv.size() > 0)
			pfrom->PushMessage("inv", vInv);
	}
	else if (strCommand == "ping")
	{
		if (pfrom->nVersion > BIP0031_VERSION)
		{
			uint64_t nonce = 0;
			vRecv >> nonce;
			// Echo the message back with the nonce.
			pfrom->PushMessage("pong", nonce);
		}
	}
	else if (strCommand == "pong")
	{
		int64_t pingUsecEnd = GetTimeMicros();
		uint64_t nonce = 0;
		size_t nAvail = vRecv.in_avail();
		bool bPingFinished = false;
		std::string sProblem;

		if (nAvail >= sizeof(nonce)) {
			vRecv >> nonce;

			// Only process pong message if there is an outstanding ping (old ping without nonce should never pong)
			if (pfrom->nPingNonceSent != 0) {
				if (nonce == pfrom->nPingNonceSent) {
					// Matching pong received, this ping is no longer outstanding
					bPingFinished = true;
					int64_t pingUsecTime = pingUsecEnd - pfrom->nPingUsecStart;
					if (pingUsecTime > 0) {
						// Successful ping time measurement, replace previous
						pfrom->nPingUsecTime = pingUsecTime;
					} else {
						// This should never happen
						sProblem = "Timing mishap";
					}
				} else {
					// Nonce mismatches are normal when pings are overlapping
					sProblem = "Nonce mismatch";
					if (nonce == 0) {
						// This is most likely a bug in another implementation somewhere, cancel this ping
						bPingFinished = true;
						sProblem = "Nonce zero";
					}
				}
			} else {
				sProblem = "Unsolicited pong without ping";
			}
		} else {
			// This is most likely a bug in another implementation somewhere, cancel this ping
			bPingFinished = true;
			sProblem = "Short payload";
		}

		if (!(sProblem.empty())) {
			LogPrint("net", "pong %s %s: %s, %x expected, %x received, %u bytes\n",
					pfrom->addr.ToString(),
					pfrom->cleanSubVer,
					sProblem,
					pfrom->nPingNonceSent,
					nonce,
					nAvail);
		}
		if (bPingFinished) {
			pfrom->nPingNonceSent = 0;
		}
	}
	else if (strCommand == "alert")
	{
		CAlert alert;
		vRecv >> alert;

		uint256 alertHash = alert.GetHash();
		if (pfrom->setKnown.count(alertHash) == 0)
		{
			if (alert.ProcessAlert())
			{
				// Relay
				pfrom->setKnown.insert(alertHash);
				{
					LOCK(cs_vNodes);
					BOOST_FOREACH(CNode* pnode, vNodes)
					alert.RelayTo(pnode);
				}
			}
			else {
				// Small DoS penalty so peers that send numerous duplicate/expired/invalid-signature alerts eventually get banned.
				Misbehaving(pfrom->GetId(), 10);
			}
		}
	}


	else if (strCommand == "filterload")
	{
		CBloomFilter filter;
		vRecv >> filter;

		if (!filter.IsWithinSizeConstraints())
			// There is no excuse for sending a too-large filter
			Misbehaving(pfrom->GetId(), 100);
		else
		{
			LOCK(pfrom->cs_filter);
			delete pfrom->pfilter;
			pfrom->pfilter = new CBloomFilter(filter);
			pfrom->pfilter->UpdateEmptyFull();
		}
		pfrom->fRelayTxes = true;
	}


	else if (strCommand == "filteradd")
	{
		vector<unsigned char> vData;
		vRecv >> vData;

		// Nodes must NEVER send a data item > 520 bytes in a filteradd message
		if (vData.size() > MAX_SCRIPT_ELEMENT_SIZE)
		{
			Misbehaving(pfrom->GetId(), 100);
		} else {
			LOCK(pfrom->cs_filter);
			if (pfrom->pfilter)
				pfrom->pfilter->insert(vData);
			else
				Misbehaving(pfrom->GetId(), 100);
		}
	}

	else if (strCommand == "filterclear")
	{
		LOCK(pfrom->cs_filter);
		delete pfrom->pfilter;
		pfrom->pfilter = new CBloomFilter();
		pfrom->fRelayTxes = true;
	}

	else if (strCommand == "reject")
	{
		if (fDebug)
		{
			string strMsg; unsigned char ccode; string strReason;
			vRecv >> strMsg >> ccode >> strReason;

			ostringstream ss;
			ss << strMsg << " code " << itostr(ccode) << ": " << strReason;

			if (strMsg == "block" || strMsg == "tx")
			{
				uint256 hash;
				vRecv >> hash;
				ss << ": hash " << hash.ToString();
			}
			// Truncate to reasonable length and sanitize before printing:
			string s = ss.str();
			if (s.size() > 111) s.erase(111, string::npos);
			LogPrint("net", "Reject %s\n", SanitizeString(s));
		}
	}

	else
	{
		// Ignore unknown commands for extensibility
	}

	// Update the last seen time for this node's address
	if (pfrom->fNetworkNode)
		if (strCommand == "version" || strCommand == "addr" || strCommand == "inv" || strCommand == "getdata" || strCommand == "ping")
			AddressCurrentlyConnected(pfrom->addr);

	return true;
						}

// requires LOCK(cs_vRecvMsg)
bool ProcessMessages(CNode* pfrom)
{
	bool fOk = true;

	if (!pfrom->vRecvGetData.empty())
		ProcessGetData(pfrom);

	// this maintains the order of responses
	if (!pfrom->vRecvGetData.empty()) return fOk;

	std::deque<CNetMessage>::iterator it = pfrom->vRecvMsg.begin();
	while (!pfrom->fDisconnect && it != pfrom->vRecvMsg.end()) {
		// Don't bother if send buffer is too full to respond anyway
		if (pfrom->nSendSize >= SendBufferSize())
			break;

		// get next message
		CNetMessage& msg = *it;

		// end, if an incomplete message is found
		if (!msg.complete())
			break;

		// at this point, any failure means we can delete the current message
		it++;

		// Scan for message start
		if (memcmp(msg.hdr.pchMessageStart, Params().MessageStart(), MESSAGE_START_SIZE) != 0) {
			LogPrintf("\n\nPROCESSMESSAGE: INVALID MESSAGESTART\n\n");
			fOk = false;
			break;
		}

		// Read header
		CMessageHeader& hdr = msg.hdr;
		if (!hdr.IsValid())
		{
			LogPrintf("\n\nPROCESSMESSAGE: ERRORS IN HEADER %s\n\n\n", hdr.GetCommand());
			continue;
		}
		string strCommand = hdr.GetCommand();

		// Message size
		unsigned int nMessageSize = hdr.nMessageSize;

		// Checksum
		CDataStream& vRecv = msg.vRecv;
		uint256 hash = Hash(vRecv.begin(), vRecv.begin() + nMessageSize);
		unsigned int nChecksum = 0;
		memcpy(&nChecksum, &hash, sizeof(nChecksum));
		if (nChecksum != hdr.nChecksum)
		{
			LogPrintf("ProcessMessages(%s, %u bytes) : CHECKSUM ERROR nChecksum=%08x hdr.nChecksum=%08x\n",
					strCommand, nMessageSize, nChecksum, hdr.nChecksum);
			continue;
		}

		// Process message
		bool fRet = false;
		try
		{
			fRet = ProcessMessage(pfrom, strCommand, vRecv);
			boost::this_thread::interruption_point();
		}
		catch (std::ios_base::failure& e)
		{
			pfrom->PushMessage("reject", strCommand, REJECT_MALFORMED, string("error parsing message"));
			if (strstr(e.what(), "end of data"))
			{
				// Allow exceptions from under-length message on vRecv
				LogPrintf("ProcessMessages(%s, %u bytes) : Exception '%s' caught, normally caused by a message being shorter than its stated length\n", strCommand, nMessageSize, e.what());
			}
			else if (strstr(e.what(), "size too large"))
			{
				// Allow exceptions from over-long size
				LogPrintf("ProcessMessages(%s, %u bytes) : Exception '%s' caught\n", strCommand, nMessageSize, e.what());
			}
			else
			{
				PrintExceptionContinue(&e, "ProcessMessages()");
			}
		}
		catch (boost::thread_interrupted) {
			throw;
		}
		catch (std::exception& e) {
			PrintExceptionContinue(&e, "ProcessMessages()");
		} catch (...) {
			PrintExceptionContinue(NULL, "ProcessMessages()");
		}

		if (!fRet)
			LogPrintf("ProcessMessage(%s, %u bytes) FAILED\n", strCommand, nMessageSize);

		break;
	}

	// In case the connection got shut down, its receive buffer was wiped
	if (!pfrom->fDisconnect)
		pfrom->vRecvMsg.erase(pfrom->vRecvMsg.begin(), it);

	return fOk;
}

bool SendMessages(CNode* pto, bool fSendTrickle)
{
	{
		// Don't send anything until we get their version message
		if (pto->nVersion == 0)
			return true;

		// Message: ping
		bool pingSend = false;
		if (pto->fPingQueued) {
			// RPC ping request by user
			pingSend = true;
		}
		if (pto->nLastSend && GetTime() - pto->nLastSend > 30 * 60 && pto->vSendMsg.empty()) {
			// Ping automatically sent as a keepalive
			pingSend = true;
		}
		if (pingSend) {
			uint64_t nonce = 0;
			while (nonce == 0) {
				RAND_bytes((unsigned char*)&nonce, sizeof(nonce));
			}
			pto->nPingNonceSent = nonce;
			pto->fPingQueued = false;
			if (pto->nVersion > BIP0031_VERSION) {
				// Take timestamp as close as possible before transmitting ping
				pto->nPingUsecStart = GetTimeMicros();
				pto->PushMessage("ping", nonce);
			} else {
				// Peer is too old to support ping command with nonce, pong will never arrive, disable timing
				pto->nPingUsecStart = 0;
				pto->PushMessage("ping");
			}
		}

		TRY_LOCK(cs_main, lockMain); // Acquire cs_main for IsInitialBlockDownload() and CNodeState()
		if (!lockMain)
			return true;

		// Address refresh broadcast
		static int64_t nLastRebroadcast;
		if (!IsInitialBlockDownload() && (GetTime() - nLastRebroadcast > 24 * 60 * 60))
		{
			{
				LOCK(cs_vNodes);
				BOOST_FOREACH(CNode* pnode, vNodes)
				{
					// Periodically clear setAddrKnown to allow refresh broadcasts
					if (nLastRebroadcast)
						pnode->setAddrKnown.clear();

					// Rebroadcast our address
					if (!fNoListen)
					{
						CAddress addr = GetLocalAddress(&pnode->addr);
						if (addr.IsRoutable())
							pnode->PushAddress(addr);
					}
				}
			}
			nLastRebroadcast = GetTime();
		}

		// Message: addr
		if (fSendTrickle)
		{
			vector<CAddress> vAddr;
			vAddr.reserve(pto->vAddrToSend.size());
			BOOST_FOREACH(const CAddress& addr, pto->vAddrToSend)
			{
				// returns true if wasn't already contained in the set
				if (pto->setAddrKnown.insert(addr).second)
				{
					vAddr.push_back(addr);
					// receiver rejects addr messages larger than 1000
					if (vAddr.size() >= 1000)
					{
						pto->PushMessage("addr", vAddr);
						vAddr.clear();
					}
				}
			}
			pto->vAddrToSend.clear();
			if (!vAddr.empty())
				pto->PushMessage("addr", vAddr);
		}

		CNodeState &state = *State(pto->GetId());
		if (state.fShouldBan) {
			if (pto->addr.IsLocal())
				LogPrintf("Warning: not banning local node %s!\n", pto->addr.ToString());
			else {
				pto->fDisconnect = true;
				CNode::Ban(pto->addr);
			}
			state.fShouldBan = false;
		}

		BOOST_FOREACH(const CBlockReject& reject, state.rejects)
		pto->PushMessage("reject", (string)"block", reject.chRejectCode, reject.strRejectReason, reject.hashBlock);
		state.rejects.clear();

		// Start block sync
		if (pto->fStartSync && !fImporting && !fReindex) {
			pto->fStartSync = false;
			PushGetBlocks(pto, chainActive.Tip(), uint256(0));
		}

		// Resend wallet transactions that haven't gotten in a block yet
		if (!fReindex && !fImporting && !IsInitialBlockDownload())
		{
			g_signals.Broadcast();
		}

		// Message: inventory
		vector<CInv> vInv;
		vector<CInv> vInvWait;
		{
			LOCK(pto->cs_inventory);
			vInv.reserve(pto->vInventoryToSend.size());
			vInvWait.reserve(pto->vInventoryToSend.size());
			BOOST_FOREACH(const CInv& inv, pto->vInventoryToSend)
			{
				if (pto->setInventoryKnown.count(inv))
					continue;

				// trickle out tx inv to protect privacy
				if (inv.type == MSG_TX && !fSendTrickle)
				{
					// 1/4 of tx invs blast to all immediately
					static uint256 hashSalt;
					if (hashSalt == 0)
						hashSalt = GetRandHash();
					uint256 hashRand = inv.hash ^ hashSalt;
					hashRand = Hash(BEGIN(hashRand), END(hashRand));
					bool fTrickleWait = ((hashRand & 3) != 0);

					if (fTrickleWait)
					{
						vInvWait.push_back(inv);
						continue;
					}
				}

				// returns true if wasn't already contained in the set
				if (pto->setInventoryKnown.insert(inv).second)
				{
					vInv.push_back(inv);
					if (vInv.size() >= 1000)
					{
						pto->PushMessage("inv", vInv);
						vInv.clear();
					}
				}
			}
			pto->vInventoryToSend = vInvWait;
		}
		if (!vInv.empty())
			pto->PushMessage("inv", vInv);


		// Detect stalled peers.
		int64_t nNow = GetTimeMicros();
		if (!pto->fDisconnect && state.nBlocksInFlight &&
				state.nLastBlockReceive < state.nLastBlockProcess - BLOCK_DOWNLOAD_TIMEOUT*1000000 &&
				state.vBlocksInFlight.front().nTime < state.nLastBlockProcess - 2*BLOCK_DOWNLOAD_TIMEOUT*1000000) {
			LogPrintf("Peer %s is stalling block download, disconnecting\n", state.name.c_str());
			pto->fDisconnect = true;
		}

		// Message: getdata (blocks)
		vector<CInv> vGetData;
		while (!pto->fDisconnect && state.nBlocksToDownload && state.nBlocksInFlight < MAX_BLOCKS_IN_TRANSIT_PER_PEER) {
			uint256 hash = state.vBlocksToDownload.front();
			vGetData.push_back(CInv(MSG_BLOCK, hash));
			MarkBlockAsInFlight(pto->GetId(), hash);
			LogPrint("net", "Requesting block %s from %s\n", hash.ToString().c_str(), state.name.c_str());
			if (vGetData.size() >= 1000)
			{
				pto->PushMessage("getdata", vGetData);
				vGetData.clear();
			}
		}

		// Message: getdata (non-blocks)
		while (!pto->fDisconnect && !pto->mapAskFor.empty() && (*pto->mapAskFor.begin()).first <= nNow)
		{
			const CInv& inv = (*pto->mapAskFor.begin()).second;
			if (!AlreadyHave(inv))
			{
				if (fDebug)
					LogPrint("net", "sending getdata: %s\n", inv.ToString());
				vGetData.push_back(inv);
				if (vGetData.size() >= 1000)
				{
					pto->PushMessage("getdata", vGetData);
					vGetData.clear();
				}
			}
			pto->mapAskFor.erase(pto->mapAskFor.begin());
		}
		if (!vGetData.empty())
			pto->PushMessage("getdata", vGetData);

	}
	return true;
}

class CMainCleanup
{
public:
	CMainCleanup() {}
	~CMainCleanup() {
		// block headers
		std::map<uint256, CBlockIndex*>::iterator it1 = mapBlockIndex.begin();
		for (; it1 != mapBlockIndex.end(); it1++)
			delete (*it1).second;
		mapBlockIndex.clear();

		// orphan blocks
		std::map<uint256, COrphanBlock*>::iterator it2 = mapOrphanBlocks.begin();
		for (; it2 != mapOrphanBlocks.end(); it2++)
			delete (*it2).second;
		mapOrphanBlocks.clear();

		// orphan transactions
		mapOrphanTransactions.clear();
	}
} instance_of_cmaincleanup;<|MERGE_RESOLUTION|>--- conflicted
+++ resolved
@@ -1827,17 +1827,12 @@
 		return error("DisconnectBlock() : block and undo data inconsistent");
 
     std::map<CScript, std::pair<int64_t, int> > addressInfo;
-<<<<<<< HEAD
     std::map<std::string, std::tuple<std::string, std::string, std::string> > serviceInfo;
-    std::map<CScript, std::tuple<std::string, std::string, std::string, std::string, std::string, std::string> > serviceAddressInfo;
-=======
-    std::map<CScript, std::tuple<std::string, std::string, std::string> > serviceInfo;
 	std::map<CScript, std::tuple<std::string, std::string, std::string, std::string, std::string, std::string> > serviceTicketList;
 	std::map<CScript, std::tuple<std::string, std::string> > serviceUbiList;
 	std::map<CScript, std::tuple<std::string, std::string, std::string> > serviceDexList;
 	std::map<CScript, std::tuple<std::string, std::string, std::string> > serviceNpoList;
 	std::map<CScript, std::tuple<std::string, std::string> > serviceBookList;
->>>>>>> a63a7857
 
     // undo transactions in reverse order
 	for (int i = block.vtx.size() - 1; i >= 0; i--) {
@@ -1854,7 +1849,6 @@
                 CTxDestination des;
                 ExtractDestination(key, des);
                 if (CBitcoinAddress(des).ToString() == "B9TRXJzgUJZZ5zPZbywtNfZHeu492WWRxc" && value == 1000000000) {
-                //if (CBitcoinAddress(des).ToString() == "B8dytMfspUhgMQUWGgdiR3QT8oUbNS9QVn") { // min addressa vid testun
                     for (unsigned int l = 0; l < tx.vout.size(); l++) {
                         const CTxOut &outService = tx.vout[l];
                         const CScript &keyService = outService.scriptPubKey;
@@ -1877,14 +1871,14 @@
                                     serviceAddress = strs.at(1);
                                     serviceType = strs.at(2);
 
-<<<<<<< HEAD
                                     std::string asciiAddress = hexToAscii(serviceAddress);
                                     CBitcoinAddress sAddress = CBitcoinAddress(asciiAddress);
-                                    if (sAddress.IsValid() && !IsService(asciiAddress)) {
-=======
-                                    CBitcoinAddress sAddress = CBitcoinAddress(hexToAscii(serviceAddress));
-                                    if (sAddress.IsValid() && serviceName.length() <= 40 && (hexToAscii(serviceType) == "1" || hexToAscii(serviceType) == "2" || hexToAscii(serviceType) == "3"|| hexToAscii(serviceType) == "4"|| hexToAscii(serviceType) == "5"|| hexToAscii(serviceType) == "6")) {
->>>>>>> a63a7857
+
+                                    if (sAddress.IsValid() && !IsService(asciiAddress) && serviceName.length() <= 40 &&
+                                    (hexToAscii(serviceType) == "1" || hexToAscii(serviceType) == "2" ||
+                                    hexToAscii(serviceType) == "3"|| hexToAscii(serviceType) == "4"||
+                                    hexToAscii(serviceType) == "5"|| hexToAscii(serviceType) == "6")) { // std::stoi(str) > 0 && std::stoi(str) <= 6
+
                                         std::tuple<std::string, std::string, std::string> value;
                                         if (!view.GetServiceInfo(asciiAddress, value)) {
                                             return state.Abort(_("Failed to read service index"));
@@ -1961,7 +1955,7 @@
 												value = std::make_tuple(toAddress, hexToAscii(ticketLocation), hexToAscii(ticketName), hexToAscii(ticketDateAndTime), hexToAscii(ticketValue), hexToAscii(ticketAddress));
 												assert(view.SetTicketList(keyService,value));
 												serviceTicketList[keyService]=value;
-												
+
 												if (pwalletMain)
                                                 {
                                                     pwalletMain->NotifyTicketPageChanged(pwalletMain,
@@ -1998,7 +1992,7 @@
 										}
 									}
 								}
-								
+
 								// If the string starts with "new dex"
 								else if (hexData.substr(0, 14) == "6e657720646578") {
 									std::string newDex = hexData.substr(14, hexString.size());
@@ -2020,7 +2014,7 @@
 										}
 									}
 								}
-								
+
 								// If the string starts with "new npo"
 								else if (hexData.substr(0, 14) == "6e6577206e706f") {
 									std::string newNpo = hexData.substr(14, hexString.size());
@@ -2055,7 +2049,7 @@
 										serviceBookList[keyService]=value;
 									}
 								}
-								
+
                                 // DELETE SERVICE
                                 // If op_return begins with "DS"
                                 if (hexData.substr(0, 4) == "4453") {
@@ -2180,23 +2174,23 @@
         return state.Abort(_("Failed to update service list"));
     }
 
-    if(!ServiceItemList.UpdateTicketList(serviceTicketList)) { //Virkar ef a að vera eins og richlist
+    if(!ServiceItemList.UpdateTicketList(serviceTicketList)) {
         return state.Abort(_("Failed to update service ticket list"));
     }
-	
-    if(!ServiceItemList.UpdateUbiList(serviceUbiList)) { //Virkar ef a að vera eins og richlist
+
+    if(!ServiceItemList.UpdateUbiList(serviceUbiList)) {
         return state.Abort(_("Failed to update service ubi list"));
     }
 
-    if(!ServiceItemList.UpdateDexList(serviceDexList)) { //Virkar ef a að vera eins og richlist
+    if(!ServiceItemList.UpdateDexList(serviceDexList)) {
         return state.Abort(_("Failed to update service dex list"));
     }
-	
-    if(!ServiceItemList.UpdateNpoList(serviceNpoList)) { //Virkar ef a að vera eins og richlist
+
+    if(!ServiceItemList.UpdateNpoList(serviceNpoList)) {
         return state.Abort(_("Failed to update service npo list"));
     }
-	
-    if(!ServiceItemList.UpdateBookList(serviceBookList)) { //Virkar ef a að vera eins og richlist
+
+    if(!ServiceItemList.UpdateBookList(serviceBookList)) {
         return state.Abort(_("Failed to update service book list"));
     }
 
@@ -2287,17 +2281,12 @@
 	std::vector<std::pair<uint256, CDiskTxPos> > vPos;
 	vPos.reserve(block.vtx.size());
 	std::map<CScript, std::pair<int64_t, int> > addressInfo;
-<<<<<<< HEAD
     std::map<std::string, std::tuple<std::string, std::string, std::string> > serviceInfo;
-    std::map<CScript, std::tuple<std::string, std::string, std::string, std::string, std::string, std::string> > serviceAddressInfo;
-=======
-    std::map<CScript, std::tuple<std::string, std::string, std::string> > serviceInfo;
     std::map<CScript, std::tuple<std::string, std::string, std::string, std::string, std::string, std::string> > serviceTicketList;
     std::map<CScript, std::tuple<std::string, std::string> > serviceUbiList;
     std::map<CScript, std::tuple<std::string, std::string, std::string> > serviceDexList;
     std::map<CScript, std::tuple<std::string, std::string, std::string> > serviceNpoList;
     std::map<CScript, std::tuple<std::string, std::string> > serviceBookList;
->>>>>>> a63a7857
 
     for (unsigned int i = 0; i < block.vtx.size(); i++)
 	{
@@ -2365,8 +2354,7 @@
 			    // SERVICE
                 CTxDestination des;
                 ExtractDestination(key, des);
-                if (CBitcoinAddress(des).ToString() == "B9TRXJzgUJZZ5zPZbywtNfZHeu492WWRxc"&& value == 1000000000) {
-                //if (CBitcoinAddress(des).ToString() == "B8dytMfspUhgMQUWGgdiR3QT8oUbNS9QVn") { // min addressa vid testun
+                if (CBitcoinAddress(des).ToString() == "B9TRXJzgUJZZ5zPZbywtNfZHeu492WWRxc" && value == 1000000000) {
                     for (unsigned int l = 0; l < tx.vout.size(); l++) {
                         const CTxOut &outService = tx.vout[l];
                         const CScript &keyService = outService.scriptPubKey;
@@ -2392,16 +2380,10 @@
                                     serviceAddress = strs.at(1);
                                     serviceType = strs.at(2);
 
-<<<<<<< HEAD
                                     std::string asciiAddress = hexToAscii(serviceAddress);
                                     CBitcoinAddress sAddress = CBitcoinAddress(asciiAddress);
-
-                                    if (sAddress.IsValid() && !IsService(asciiAddress)) {
-=======
-                                    CBitcoinAddress sAddress = CBitcoinAddress(hexToAscii(serviceAddress));
                                     // Check whether address field contains a valid address
-                                    if (sAddress.IsValid() && serviceName.length() <= 40 && (hexToAscii(serviceType) == "1" || hexToAscii(serviceType) == "2" || hexToAscii(serviceType) == "3"|| hexToAscii(serviceType) == "4"|| hexToAscii(serviceType) == "5"|| hexToAscii(serviceType) == "6")) {
->>>>>>> a63a7857
+                                    if (sAddress.IsValid() && !IsService(asciiAddress) && serviceName.length() <= 40 && (hexToAscii(serviceType) == "1" || hexToAscii(serviceType) == "2" || hexToAscii(serviceType) == "3"|| hexToAscii(serviceType) == "4"|| hexToAscii(serviceType) == "5"|| hexToAscii(serviceType) == "6")) {
                                         std::tuple<std::string, std::string, std::string> value;
                                         value = std::make_tuple("NS", hexToAscii(serviceName), hexToAscii(serviceType));
                                         assert(view.SetServiceInfo(asciiAddress, value));
@@ -2472,7 +2454,7 @@
 											assert(view.SetTicketList(keyService,value));
 											serviceTicketList[keyService]=value;
 
-											 if (pwalletMain)
+                                            if (pwalletMain)
                                             {
                                                 pwalletMain->NotifyTicketPageChanged(pwalletMain,
                                                         hexToAscii(ticketName),
@@ -2483,83 +2465,74 @@
                                                         toAddress,
                                                         CT_NEW);
                                             }
-<<<<<<< HEAD
                                         }
                                     }
                                 }
+								// If the string starts with "new ubi"
+                                else if (hexData.substr(0, 14) == "6e657720756269") {
+                                    std::string newUbi = hexData.substr(14, hexString.size());
+                                    std::vector<std::string> strs = splitString(newUbi, "20");
+                                    // The string has to have 1 params to be valid as a ubi and saved into the db
+                                    if (strs.size() == 1) {
+                                        std::string ubiAddress = strs.at(0);
+                                        CBitcoinAddress newUbiAddress = CBitcoinAddress(hexToAscii(ubiAddress));
+                                        if (newUbiAddress.IsValid()) {
+                                            std::tuple<std::string, std::string> value;
+                                            value = std::make_tuple(toAddress, hexToAscii(ubiAddress));
+                                            assert(view.SetUbiList(keyService,value));
+                                            serviceUbiList[keyService]=value;
+                                        }
+                                    }
+                                }
+
+                                    // If the string starts with "new dex"
+                                else if (hexData.substr(0, 14) == "6e657720646578") {
+                                    std::string newDex = hexData.substr(14, hexString.size());
+                                    std::vector<std::string> strs = splitString(newDex, "20");
+                                    // The string has to have 2 params to be valid as a dex and saved into the db
+                                    if (strs.size() == 2) {
+                                        std::string dexAddress = strs.at(0);
+                                        std::string dexDescription = strs.at(1);
+                                        CBitcoinAddress newDexAddress = CBitcoinAddress(hexToAscii(dexAddress));
+                                        if (newDexAddress.IsValid() && dexDescription.length() <= 60) {
+                                            std::tuple<std::string, std::string, std::string> value;
+                                            value = std::make_tuple(toAddress, hexToAscii(dexAddress), hexToAscii(dexDescription));
+                                            assert(view.SetDexList(keyService,value));
+                                            serviceDexList[keyService]=value;
+                                        }
+                                    }
+                                }
+
+                                    // If the string starts with "new npo"
+                                else if (hexData.substr(0, 14) == "6e6577206e706f") {
+                                    std::string newNpo = hexData.substr(14, hexString.size());
+                                    std::vector<std::string> strs = splitString(newNpo, "20");
+                                    // The string has to have 2 params to be valid as a npo and saved into the db
+                                    if (strs.size() == 2) {
+                                        std::string npoName = strs.at(0);
+                                        std::string npoAddress = strs.at(1);
+                                        CBitcoinAddress newNpoAddress = CBitcoinAddress(hexToAscii(npoAddress));
+                                        if (newNpoAddress.IsValid() && npoName.length() <= 40) {
+                                            std::tuple<std::string, std::string, std::string> value;
+                                            value = std::make_tuple(toAddress, hexToAscii(npoName), hexToAscii(npoAddress));
+                                            assert(view.SetNpoList(keyService,value));
+                                            serviceNpoList[keyService]=value;
+                                        }
+                                    }
+                                }
+
+                                    // If the string starts with "new book"
+                                else if (hexData.substr(0, 16) == "6e657720626f6f6b") {
+                                    std::string newBookChapter = hexData.substr(16, hexString.size());
+                                    std::tuple<std::string, std::string> value;
+                                    value = std::make_tuple(toAddress, hexToAscii(newBookChapter));
+                                    assert(view.SetBookList(keyService,value));
+                                    serviceBookList[keyService]=value;
+                                }
+
                                 // If op_return begins with "DS"
                                 if (hexData.substr(0, 4) == "4453") {
                                     std::string deleteService = hexData.substr(4, hexString.size());
-=======
-										}
-									}
-								}
-								// If the string starts with "new ubi"
-								else if (hexData.substr(0, 14) == "6e657720756269") {
-									std::string newUbi = hexData.substr(14, hexString.size());
-									std::vector<std::string> strs = splitString(newUbi, "20");
-									// The string has to have 1 params to be valid as a ubi and saved into the db
-									if (strs.size() == 1) {
-										std::string ubiAddress = strs.at(0);
-										CBitcoinAddress newUbiAddress = CBitcoinAddress(hexToAscii(ubiAddress));
-										if (newUbiAddress.IsValid()) {
-											std::tuple<std::string, std::string> value;
-											value = std::make_tuple(toAddress, hexToAscii(ubiAddress));
-											assert(view.SetUbiList(keyService,value));
-											serviceUbiList[keyService]=value;
-										}
-									}
-								}
-								
-								// If the string starts with "new dex"
-								else if (hexData.substr(0, 14) == "6e657720646578") {
-									std::string newDex = hexData.substr(14, hexString.size());
-									std::vector<std::string> strs = splitString(newDex, "20");
-									// The string has to have 2 params to be valid as a dex and saved into the db
-									if (strs.size() == 2) {
-										std::string dexAddress = strs.at(0);
-										std::string dexDescription = strs.at(1);
-										CBitcoinAddress newDexAddress = CBitcoinAddress(hexToAscii(dexAddress));
-										if (newDexAddress.IsValid() && dexDescription.length() <= 60) {
-											std::tuple<std::string, std::string, std::string> value;
-											value = std::make_tuple(toAddress, hexToAscii(dexAddress), hexToAscii(dexDescription));
-											assert(view.SetDexList(keyService,value));
-											serviceDexList[keyService]=value;
-										}
-									}
-								}
-								
-								// If the string starts with "new npo"
-								else if (hexData.substr(0, 14) == "6e6577206e706f") {
-									std::string newNpo = hexData.substr(14, hexString.size());
-									std::vector<std::string> strs = splitString(newNpo, "20");
-									// The string has to have 2 params to be valid as a npo and saved into the db
-									if (strs.size() == 2) {
-										std::string npoName = strs.at(0);
-										std::string npoAddress = strs.at(1);
-										CBitcoinAddress newNpoAddress = CBitcoinAddress(hexToAscii(npoAddress));
-										if (newNpoAddress.IsValid() && npoName.length() <= 40) {
-											std::tuple<std::string, std::string, std::string> value;
-											value = std::make_tuple(toAddress, hexToAscii(npoName), hexToAscii(npoAddress));
-											assert(view.SetNpoList(keyService,value));
-											serviceNpoList[keyService]=value;
-										}
-									}
-								}
-
-								// If the string starts with "new book"
-								else if (hexData.substr(0, 16) == "6e657720626f6f6b") {
-									std::string newBookChapter = hexData.substr(16, hexString.size());
-									std::tuple<std::string, std::string> value;
-									value = std::make_tuple(toAddress, hexToAscii(newBookChapter));
-									assert(view.SetBookList(keyService,value));
-									serviceBookList[keyService]=value;
-								}
-
-                                // If op_return begins with "del service"
-                                if (hexData.substr(0, 22) == "64656c2073657276696365") {
-                                    std::string deleteService = hexData.substr(22, hexString.size());
->>>>>>> a63a7857
                                     std::vector<std::string> strs = splitString(deleteService, "20");
                                     if (strs.size() == 3) {
                                         std::string serviceName = strs.at(0);
@@ -2711,7 +2684,7 @@
     if(!ServiceItemList.UpdateTicketList(serviceTicketList)) {
         return state.Abort(_("Failed to update service ticket list"));
     }
-	
+
     if(!ServiceItemList.UpdateUbiList(serviceUbiList)) {
         return state.Abort(_("Failed to update service ubi list"));
     }
@@ -2719,11 +2692,11 @@
     if(!ServiceItemList.UpdateDexList(serviceDexList)) {
         return state.Abort(_("Failed to update service dex list"));
     }
-	
+
     if(!ServiceItemList.UpdateNpoList(serviceNpoList)) {
         return state.Abort(_("Failed to update service npo list"));
     }
-	
+
     if(!ServiceItemList.UpdateBookList(serviceBookList)) {
         return state.Abort(_("Failed to update service book list"));
     }
@@ -2975,7 +2948,7 @@
         else {
             ServiceItemList.SetForked(false);
         }
-		
+
         if(!ServiceItemList.UpdateUbiListHeights())
             return false; //TODO: láta vita?
         else {
@@ -2987,7 +2960,7 @@
         else {
             ServiceItemList.SetForked(false);
         }
-		
+
         if(!ServiceItemList.UpdateNpoListHeights())
             return false; //TODO: láta vita?
         else {
@@ -4016,8 +3989,6 @@
 {
     LOCK(cs_main);
     if (fReindex || chainActive.Genesis() == NULL) {
-        //std::vector<unsigned char> v;
-        //v.assign(21,'0');
         if(!dbview.SetServiceInfo(string("init"), std::make_tuple("1", "0", "0"))) {
             return false; }
         pblocktree->WriteFlag("serviceinfo", true);
