--- conflicted
+++ resolved
@@ -65,7 +65,6 @@
     }
 }
 
-
 void static BatchWriteServiceTicketList(CLevelDBBatch &batch, const CScript &key, const std::tuple<std::string, std::string, std::string, std::string, std::string, std::string> &value) {
     opcodetype opcode;
     CScript::const_iterator pc = key.begin();
@@ -227,17 +226,12 @@
 
 bool CCoinsViewDB::BatchWrite(const std::map<uint256, CCoins> &mapCoins,
                               const std::map<CScript, std::pair<int64_t,int> > &mapAddressInfo,
-<<<<<<< HEAD
                               const std::map<std::string, std::tuple<std::string, std::string, std::string>> &mapServiceInfo,
-                              const std::map<CScript, std::tuple<std::string, std::string, std::string, std::string, std::string, std::string>> &mapServiceAddressInfo,
-=======
-                              const std::map<CScript, std::tuple<std::string, std::string, std::string>> &mapServiceInfo,
                               const std::map<CScript, std::tuple<std::string, std::string, std::string, std::string, std::string, std::string>> &mapServiceTicketList,
                               const std::map<CScript, std::tuple<std::string, std::string>> &mapServiceUbiList,
                               const std::map<CScript, std::tuple<std::string, std::string, std::string>> &mapServiceDexList,
                               const std::map<CScript, std::tuple<std::string, std::string, std::string>> &mapServiceNpoList,
                               const std::map<CScript, std::tuple<std::string, std::string>> &mapServiceBookList,
->>>>>>> a63a7857
                               const uint256 &hashBlock) {
     LogPrint("coindb", "Committing %u changed transactions and %u address balances to coin database...\n",(unsigned int)mapCoins.size(), (unsigned int)mapAddressInfo.size());
 
@@ -513,7 +507,6 @@
 
     return true;
 }
-
 
 bool CCoinsViewDB::GetBookList(CServiceItemList &booklist) {
 
@@ -684,7 +677,6 @@
     return true;
 }
 
-
 bool CBlockTreeDB::WriteServiceTicketListFork(bool fForked) {
     if (fForked)
         return Write(DB_SERVICETICKETLIST_FORK_FLAG, '1');
