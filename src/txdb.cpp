--- conflicted
+++ resolved
@@ -6,14 +6,9 @@
 #include "txdb.h"
 
 #include "richlistdb.h"
-#include "servicelistdb.h"
 #include "core.h"
 #include "uint256.h"
 #include "base58.h"
-<<<<<<< HEAD
-=======
-#include "rpcserver.h"
->>>>>>> 0ea25dfb
 
 #include <stdint.h>
 
@@ -50,8 +45,6 @@
 }
 
 void static BatchWriteServiceInfo(CLevelDBBatch &batch, const CScript &key, const std::tuple<std::string, std::string, std::string> &value) {
-<<<<<<< HEAD
-=======
 
     LogPrintStr(" keyTXDB: " + key.ToString());
 
@@ -77,16 +70,6 @@
 
     } else if (hexData.substr(0, 22) == "6e65772073657276696365") { // If op_return begins with new service
         batch.Write(make_pair(DB_SERVICEINFO, key), value);
-    }
-
->>>>>>> 0ea25dfb
-    opcodetype opcode;
-    CScript::const_iterator pc = key.begin();
-
-    if(key.GetOp(pc, opcode) && opcode == OP_RETURN) {
-        batch.Write(make_pair(DB_SERVICEINFO, key), value);
-    } else {
-        batch.Erase(make_pair(DB_SERVICEINFO, key));
     }
 }
 
@@ -251,16 +234,11 @@
                 CDataStream ssValue(slValue.data(), slValue.data()+slValue.size(), SER_DISK, CLIENT_VERSION);
                 std::tuple<std::string, std::string, std::string> serviceinfo;
                 ssValue >> serviceinfo;
-<<<<<<< HEAD
-                servicelist.maddresses.insert(make_pair(key.second, serviceinfo));
-                pcursor->Next();
-=======
                 std::string hexStr = HexStr(key.second);
                 //if (hexStr.substr(0, 22) == "6e65772073657276696365")
                     servicelist.maddresses.insert(make_pair(key.second, serviceinfo));
                 pcursor->Next();
 
->>>>>>> 0ea25dfb
             } else {
                 break;
             }
